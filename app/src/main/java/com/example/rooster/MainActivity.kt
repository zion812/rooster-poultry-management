--- conflicted
+++ resolved
@@ -4,16 +4,16 @@
 import androidx.activity.ComponentActivity
 import androidx.activity.compose.setContent
 import androidx.activity.enableEdgeToEdge
-<<<<<<< HEAD
-=======
- feat/login-screen-v1
-
- feat/login-screen-v1
-
- feat/login-screen-v1
- main
- main
->>>>>>> 59067ec2
+ feat/login-screen-v1
+
+ feat/login-screen-v1
+
+ feat/login-screen-v1
+
+ feat/login-screen-v1
+ main
+ main
+ main
 import androidx.compose.foundation.layout.fillMaxSize
 import androidx.compose.foundation.layout.padding
 import androidx.compose.material3.MaterialTheme
@@ -50,12 +50,12 @@
 import androidx.compose.material3.Scaffold
 import androidx.compose.material3.Surface
 import androidx.compose.runtime.*
-<<<<<<< HEAD
+ feat/login-screen-v1
 import androidx.compose.ui.Alignment
-=======
+
  feat/login-screen-v1
 import androidx.compose.ui.Alignment
-=======
+
  feat/login-screen-v1
 import androidx.compose.ui.Alignment
 
@@ -65,15 +65,15 @@
  main
  main
  main
->>>>>>> 59067ec2
+ main
 import androidx.compose.ui.Modifier
 import androidx.core.splashscreen.SplashScreen.Companion.installSplashScreen
 import androidx.hilt.navigation.compose.hiltViewModel
 import androidx.lifecycle.ViewModel
-<<<<<<< HEAD
-=======
- feat/login-screen-v1
->>>>>>> 59067ec2
+ feat/login-screen-v1
+
+ feat/login-screen-v1
+ main
 import androidx.lifecycle.viewModelScope
 import androidx.navigation.NavHostController
 import androidx.navigation.compose.currentBackStackEntryAsState
@@ -81,8 +81,8 @@
 import com.example.rooster.core.auth.domain.model.UserRole
 import com.example.rooster.core.auth.domain.repository.AuthRepository
 import com.example.rooster.core.navigation.*
-<<<<<<< HEAD
-=======
+ feat/login-screen-v1
+
 
  feat/login-screen-v1
 
@@ -107,7 +107,7 @@
  main
  main
  main
->>>>>>> 59067ec2
+ main
 import com.example.rooster.navigation.RoosterNavHost
 import com.example.rooster.ui.main.FarmerUserBottomBar
 import com.example.rooster.ui.main.GeneralUserBottomBar
@@ -115,16 +115,16 @@
 import com.example.rooster.ui.theme.RoosterTheme
 import dagger.hilt.android.AndroidEntryPoint
 import dagger.hilt.android.lifecycle.HiltViewModel
-<<<<<<< HEAD
-=======
- feat/login-screen-v1
-
- feat/login-screen-v1
-
- feat/login-screen-v1
- main
- main
->>>>>>> 59067ec2
+ feat/login-screen-v1
+
+ feat/login-screen-v1
+
+ feat/login-screen-v1
+
+ feat/login-screen-v1
+ main
+ main
+ main
 import kotlinx.coroutines.flow.SharingStarted
 import kotlinx.coroutines.flow.StateFlow
 import kotlinx.coroutines.flow.distinctUntilChanged
@@ -139,8 +139,8 @@
     val currentRole: UserRole? = null // Current role of the logged-in user
 )
 
-<<<<<<< HEAD
-=======
+ feat/login-screen-v1
+
  feat/login-screen-v1
 
  feat/login-screen-v1
@@ -154,21 +154,21 @@
  main
  main
  main
->>>>>>> 59067ec2
+ main
 @HiltViewModel
 class MainViewModel @Inject constructor(
     private val authRepository: AuthRepository
 ) : ViewModel() {
-<<<<<<< HEAD
-=======
- feat/login-screen-v1
-
- feat/login-screen-v1
-
- feat/login-screen-v1
- main
- main
->>>>>>> 59067ec2
+ feat/login-screen-v1
+
+ feat/login-screen-v1
+
+ feat/login-screen-v1
+
+ feat/login-screen-v1
+ main
+ main
+ main
 
     val uiState: StateFlow<MainUiState> = authRepository.getCurrentUser()
         .distinctUntilChanged() // Only react to actual changes in user state
@@ -180,9 +180,9 @@
                     UserRole.FARMER -> FARMER_USER_GRAPH_ROUTE
                     UserRole.BUYER -> GENERAL_USER_GRAPH_ROUTE
                     UserRole.ADMIN -> HIGH_LEVEL_USER_GRAPH_ROUTE
-<<<<<<< HEAD
+ feat/login-screen-v1
                     UserRole.VETERINARIAN -> VET_USER_GRAPH_ROUTE // Changed to VET_USER_GRAPH_ROUTE
-=======
+
  feat/login-screen-v1
                     UserRole.VETERINARIAN -> VET_USER_GRAPH_ROUTE // Changed to VET_USER_GRAPH_ROUTE
 
@@ -192,7 +192,7 @@
                     UserRole.VETERINARIAN -> HIGH_LEVEL_USER_GRAPH_ROUTE
  main
  main
->>>>>>> 59067ec2
+ main
                 }
                 MainUiState(isLoading = false, startGraphRoute = roleGraph, currentRole = user.role)
             }
@@ -202,8 +202,8 @@
             started = SharingStarted.WhileSubscribed(5000),
             initialValue = MainUiState() // Initial state with isLoading = true
         )
-<<<<<<< HEAD
-=======
+ feat/login-screen-v1
+
  feat/login-screen-v1
 
  feat/login-screen-v1
@@ -237,7 +237,7 @@
  main
  main
  main
->>>>>>> 59067ec2
+ main
 }
 
 
@@ -246,8 +246,8 @@
     override fun onCreate(savedInstanceState: Bundle?) {
         val splashScreen = installSplashScreen() // Keep a reference to the splash screen
         super.onCreate(savedInstanceState)
-<<<<<<< HEAD
-=======
+ feat/login-screen-v1
+
  feat/login-screen-v1
 
  feat/login-screen-v1
@@ -258,7 +258,7 @@
  main
  main
  main
->>>>>>> 59067ec2
+ main
         enableEdgeToEdge()
 
         setContent {
@@ -285,11 +285,8 @@
 }
 
 @Composable
-<<<<<<< HEAD
-fun RoosterApp(mainUiState: MainUiState) { // Pass MainUiState directly
-    val navController = rememberNavController()
-
-=======
+ feat/login-screen-v1
+
  feat/login-screen-v1
 fun RoosterApp(mainUiState: MainUiState) { // Pass MainUiState directly
     val navController = rememberNavController()
@@ -345,10 +342,10 @@
                 // No bottom bar for AUTH_GRAPH_ROUTE or other screens like Splash
 
  feat/login-screen-v1
+ main
 fun RoosterApp(mainUiState: MainUiState) { // Pass MainUiState directly
     val navController = rememberNavController()
 
->>>>>>> 59067ec2
     val navBackStackEntry by navController.currentBackStackEntryAsState()
     val currentRoute = navBackStackEntry?.destination?.route
     // Determine current top-level graph for bottom bar visibility
@@ -359,7 +356,7 @@
         currentTopLevelGraphRoute = navController.graph.findNode(currentTopLevelGraphRoute ?: "")?.parent?.route
     }
 
-<<<<<<< HEAD
+ feat/login-screen-v1
 
     Scaffold(
         modifier = Modifier.fillMaxSize(),
@@ -372,7 +369,7 @@
                 VET_USER_GRAPH_ROUTE -> HighLevelUserBottomBar(navController, currentRoute) // Vet uses HighLevel Bottom Bar for now
                                          // Or create VetUserBottomBar if tabs are different
                 // No bottom bar for AUTH_GRAPH_ROUTE or other screens like Splash
-=======
+
 
 
 fun RoosterApp(mainViewModel: MainViewModel = hiltViewModel()) {
@@ -432,7 +429,7 @@
 
  main
  main
->>>>>>> 59067ec2
+ main
             }
         }
     ) { paddingValues ->
@@ -457,16 +454,16 @@
                 mainViewModel.mockIsLoggedIn = true
                 mainViewModel.mockUserRole = authenticatedUserRole // Store the actual role
             }
-<<<<<<< HEAD
-=======
- feat/login-screen-v1
-
- feat/login-screen-v1
-
- main
- main
- main
->>>>>>> 59067ec2
+ feat/login-screen-v1
+
+ feat/login-screen-v1
+
+ feat/login-screen-v1
+
+ main
+ main
+ main
+ main
         )
     }
 }
