package com.example.rooster

import androidx.compose.foundation.background
import androidx.compose.foundation.layout.*
import androidx.compose.foundation.lazy.LazyColumn
import androidx.compose.foundation.lazy.LazyRow
import androidx.compose.foundation.lazy.items
import androidx.compose.foundation.shape.RoundedCornerShape
import androidx.compose.material.icons.Icons
import androidx.compose.material.icons.automirrored.filled.TrendingUp
import androidx.compose.material.icons.filled.*
import androidx.compose.material3.*
import androidx.compose.runtime.*
import androidx.compose.ui.Alignment
import androidx.compose.ui.Modifier
import androidx.compose.ui.draw.clip
import androidx.compose.ui.graphics.Color
import androidx.compose.ui.graphics.vector.ImageVector
import androidx.compose.ui.platform.LocalContext
import androidx.compose.ui.text.font.FontWeight
import androidx.compose.ui.text.style.TextAlign
import androidx.compose.ui.text.style.TextOverflow
import androidx.compose.ui.unit.dp
import androidx.compose.ui.unit.sp
import androidx.navigation.NavController
import com.example.rooster.models.*
import kotlinx.coroutines.delay
import java.text.NumberFormat
import java.text.SimpleDateFormat
import java.util.*

suspend fun fetchHighLevelDashboardData(
    onResult: (HighLevelDashboardData) -> Unit,
    onError: (String) -> Unit,
    setLoading: (Boolean) -> Unit,
) {
    try {
        delay(1000) // Simulate network delay
        val mockData =
            HighLevelDashboardData(
                overviewStats = OverviewStats(1250, 850, 15200, 450),
                performanceMetrics = DashboardMetrics(420, 15.0, 45.0, 8.0, 125000.0, 12.0),
                traceabilityMetrics = TraceabilityMetrics(25, 180, 12, 3, 94.5, 6.0),
                analyticsMetrics = AnalyticsMetrics(18.0, 2500.0, 12.5, 2, 98.5, 97.8),
                fraudAlerts = emptyList(),
                farmVerifications = emptyList(),
                userVerifications = emptyList(),
                topFarmers = generateTopFarmers(),
                recentActivities = generateRecentActivities(),
                systemHealth = SystemHealth("Healthy", "Healthy"),
            )
        onResult(mockData)
        setLoading(false)
    } catch (e: Exception) {
        onError(e.message ?: "Unknown error occurred")
        setLoading(false)
    }
}

@OptIn(ExperimentalMaterial3Api::class)
@Composable
fun HighLevelHomeScreen(
    navController: NavController,
    isTeluguMode: Boolean,
    onLanguageToggle: () -> Unit,
) {
    var dashboardData by remember { mutableStateOf<HighLevelDashboardData?>(null) }
    var loading by remember { mutableStateOf(true) }
    var error by remember { mutableStateOf<String?>(null) }
    var networkQuality by remember { mutableStateOf(NetworkQualityLevel.GOOD) }

    val context = LocalContext.current

    LaunchedEffect(Unit) {
        networkQuality = assessNetworkQualitySafely(context)
        fetchHighLevelDashboardData(
            onResult = { dashboardData = it },
            onError = { error = it },
            setLoading = { loading = it },
        )
    }

    Column(
        modifier =
            Modifier
                .fillMaxSize()
                .background(Color(0xFFF5F5F5)),
    ) {
        // Header
        TopAppBar(
            title = {
                Text(
                    text = "Admin Dashboard",
                    style = MaterialTheme.typography.headlineSmall,
                    fontWeight = FontWeight.Bold,
                )
            },
            colors =
                TopAppBarDefaults.topAppBarColors(
                    containerColor = Color(0xFFFF5722),
                    titleContentColor = Color.White,
                ),
        )

        if (loading) {
            LoadingContent()
        } else if (error != null) {
            ErrorContent(error = error!!) {
                error = null
                loading = true
                // Retry logic here
            }
        } else if (dashboardData != null) {
            DashboardContent(
                data = dashboardData!!,
                networkQuality = networkQuality,
            )
        }
    }
}

@Composable
private fun LoadingContent() {
    Box(
        modifier = Modifier.fillMaxSize(),
        contentAlignment = Alignment.Center,
    ) {
        Column(horizontalAlignment = Alignment.CenterHorizontally) {
            CircularProgressIndicator(
                color = Color(0xFFFF5722),
                modifier = Modifier.size(48.dp),
            )
            Spacer(modifier = Modifier.height(16.dp))
            Text(
                text = "Loading dashboard data...",
                style = MaterialTheme.typography.bodyMedium,
                color = Color.Gray,
            )
        }
    }
}

@Composable
private fun ErrorContent(
    error: String,
    onRetry: () -> Unit,
) {
    Box(
        modifier = Modifier.fillMaxSize(),
        contentAlignment = Alignment.Center,
    ) {
        Card(
            modifier =
                Modifier
                    .fillMaxWidth()
                    .padding(16.dp),
            colors =
                CardDefaults.cardColors(
                    containerColor = MaterialTheme.colorScheme.errorContainer,
                ),
        ) {
            Column(
                modifier = Modifier.padding(16.dp),
                horizontalAlignment = Alignment.CenterHorizontally,
            ) {
                Text(
                    text = "Error loading dashboard",
                    style = MaterialTheme.typography.titleMedium,
                    color = MaterialTheme.colorScheme.onErrorContainer,
                )
                Spacer(modifier = Modifier.height(8.dp))
                Text(
                    text = error,
                    style = MaterialTheme.typography.bodyMedium,
                    color = MaterialTheme.colorScheme.onErrorContainer,
                    textAlign = TextAlign.Center,
                )
                Spacer(modifier = Modifier.height(16.dp))
                Button(
                    onClick = onRetry,
                    colors =
                        ButtonDefaults.buttonColors(
                            containerColor = Color(0xFFFF5722),
                        ),
                ) {
                    Text(text = "Retry", color = Color.White)
                }
            }
        }
    }
}

@Composable
private fun DashboardContent(
    data: HighLevelDashboardData,
    networkQuality: NetworkQualityLevel,
) {
    LazyColumn(
        modifier = Modifier.fillMaxSize(),
        contentPadding = PaddingValues(16.dp),
        verticalArrangement = Arrangement.spacedBy(16.dp),
    ) {
        // Overview Stats
        item {
            OverviewStatsSection(data.overviewStats)
        }

        // Performance Metrics
        item {
            DashboardMetricsSection(data.performanceMetrics)
        }

        // Traceability Metrics
        item {
            TraceabilityMetricsSection(data.traceabilityMetrics)
        }

        // Analytics Metrics
        item {
            AnalyticsMetricsSection(data.analyticsMetrics)
        }

        // Fraud Alerts
        item {
            FraudAlertsSection(data.fraudAlerts)
        }

        // Farm Verifications
        item {
            FarmVerificationsSection(data.farmVerifications)
        }

        // User Verifications
        item {
            UserVerificationsSection(data.userVerifications)
        }

        // Top Farmers
        item {
            TopFarmersSection(data.topFarmers)
        }

        // Recent Activities
        item {
            RecentActivitiesSection(data.recentActivities)
        }

        // System Health
        item {
            SystemHealthSection(data.systemHealth, networkQuality)
        }

        // Quick Actions
        item {
            QuickActionsSection()
        }
    }
}

@Composable
private fun OverviewStatsSection(stats: OverviewStats) {
    Card(
        modifier = Modifier.fillMaxWidth(),
        colors = CardDefaults.cardColors(containerColor = Color.White),
    ) {
        Column(modifier = Modifier.padding(16.dp)) {
            Text(
                text = "Overview",
                style = MaterialTheme.typography.titleLarge,
                fontWeight = FontWeight.Bold,
                color = Color(0xFFFF5722),
            )
            Spacer(modifier = Modifier.height(12.dp))

            LazyRow(
                horizontalArrangement = Arrangement.spacedBy(12.dp),
            ) {
                items(
                    listOf(
                        StatItem(
                            "Total Users",
                            stats.totalUsers.toString(),
                            Icons.Default.People,
                            Color(0xFF4CAF50),
                        ),
                        StatItem(
                            "Active Farmers",
                            stats.activeFarmers.toString(),
                            Icons.Default.Agriculture,
                            Color(0xFF2196F3),
                        ),
                        StatItem(
                            "Total Fowl",
                            stats.totalFowl.toString(),
                            Icons.Default.Pets,
                            Color(0xFFFF9800),
                        ),
                        StatItem(
                            "Marketplace Items",
                            stats.marketplaceItems.toString(),
                            Icons.Default.Store,
                            Color(0xFF9C27B0),
                        ),
                    ),
                ) { statItem ->
                    StatCard(statItem)
                }
            }
        }
    }
}

@Composable
private fun StatCard(stat: StatItem) {
    Card(
        modifier =
            Modifier
                .width(140.dp)
                .height(100.dp),
        colors = CardDefaults.cardColors(containerColor = stat.color.copy(alpha = 0.1f)),
    ) {
        Column(
            modifier =
                Modifier
                    .fillMaxSize()
                    .padding(12.dp),
            horizontalAlignment = Alignment.CenterHorizontally,
            verticalArrangement = Arrangement.Center,
        ) {
            Icon(
                stat.icon,
                contentDescription = null,
                tint = stat.color,
                modifier = Modifier.size(24.dp),
            )
            Spacer(modifier = Modifier.height(4.dp))
            Text(
                text = stat.value,
                style = MaterialTheme.typography.titleMedium,
                fontWeight = FontWeight.Bold,
                color = stat.color,
            )
            Text(
                text = stat.label,
                style = MaterialTheme.typography.bodySmall,
                textAlign = TextAlign.Center,
                maxLines = 2,
                overflow = TextOverflow.Ellipsis,
            )
        }
    }
}

@Composable
private fun DashboardMetricsSection(metrics: DashboardMetrics) {
    Card(
        modifier = Modifier.fillMaxWidth(),
        colors = CardDefaults.cardColors(containerColor = Color.White),
    ) {
        Column(modifier = Modifier.padding(16.dp)) {
            Text(
                text = "Performance Metrics",
                style = MaterialTheme.typography.titleLarge,
                fontWeight = FontWeight.Bold,
                color = Color(0xFFFF5722),
            )
            Spacer(modifier = Modifier.height(12.dp))

            Row(
                modifier = Modifier.fillMaxWidth(),
                horizontalArrangement = Arrangement.SpaceEvenly,
            ) {
                MetricItem(
                    label = "Daily Active Users",
                    value = metrics.dailyActiveUsers.toString(),
                    trend = if (metrics.dauTrend > 0) "↗" else "↘",
                    trendColor = if (metrics.dauTrend > 0) Color.Green else Color.Red,
                )
                MetricItem(
                    label = "Avg Session Time",
                    value = "${metrics.avgSessionMinutes}m",
                    trend = if (metrics.sessionTrend > 0) "↗" else "↘",
                    trendColor = if (metrics.sessionTrend > 0) Color.Green else Color.Red,
                )
                MetricItem(
                    label = "Marketplace Sales",
                    value =
                        NumberFormat.getCurrencyInstance(Locale("en", "IN"))
                            .format(metrics.marketplaceSales),
                    trend = if (metrics.salesTrend > 0) "↗" else "↘",
                    trendColor = if (metrics.salesTrend > 0) Color.Green else Color.Red,
                )
            }
        }
    }
}

@Composable
private fun MetricItem(
    label: String,
    value: String,
    trend: String,
    trendColor: Color,
) {
    Column(horizontalAlignment = Alignment.CenterHorizontally) {
        Text(
            text = value,
            style = MaterialTheme.typography.titleMedium,
            fontWeight = FontWeight.Bold,
        )
        Row(verticalAlignment = Alignment.CenterVertically) {
            Text(
                text = trend,
                color = trendColor,
                fontSize = 12.sp,
            )
            Spacer(modifier = Modifier.width(4.dp))
            Text(
                text = label,
                style = MaterialTheme.typography.bodySmall,
                textAlign = TextAlign.Center,
                maxLines = 2,
            )
        }
    }
}

@Composable
private fun TraceabilityMetricsSection(metrics: TraceabilityMetrics) {
    Card(
        modifier = Modifier.fillMaxWidth(),
        colors = CardDefaults.cardColors(containerColor = Color.White),
    ) {
        Column(modifier = Modifier.padding(16.dp)) {
            Text(
                text = "Transfer Traceability",
                style = MaterialTheme.typography.titleLarge,
                fontWeight = FontWeight.Bold,
                color = Color(0xFFFF5722),
            )
            Spacer(modifier = Modifier.height(12.dp))

            Row(
                modifier = Modifier.fillMaxWidth(),
                horizontalArrangement = Arrangement.SpaceEvenly,
            ) {
                TraceabilityItem(
                    label = "Active Transfers",
                    value = metrics.activeTransfers.toString(),
                    icon = Icons.Default.SwapHoriz,
                    color = Color(0xFF2196F3),
                )
                TraceabilityItem(
                    label = "Completed Transfers",
                    value = metrics.completedTransfers.toString(),
                    icon = Icons.Default.CheckCircle,
                    color = Color(0xFF4CAF50),
                )
                TraceabilityItem(
                    label = "Verification Success",
                    value = "${metrics.verificationSuccessRate}%",
                    icon = Icons.Default.Verified,
                    color = Color(0xFFFF9800),
                )
                TraceabilityItem(
                    label = "Avg Transfer Time",
                    value = "${metrics.avgTransferTime}h",
                    icon = Icons.Default.Timer,
                    color = Color(0xFF9C27B0),
                )
            }
        }
    }
}

@Composable
private fun TraceabilityItem(
    label: String,
    value: String,
    icon: ImageVector,
    color: Color,
) {
    Column(horizontalAlignment = Alignment.CenterHorizontally) {
        Icon(
            icon,
            contentDescription = null,
            tint = color,
            modifier = Modifier.size(24.dp),
        )
        Spacer(modifier = Modifier.height(4.dp))
        Text(
            text = value,
            style = MaterialTheme.typography.titleMedium,
            fontWeight = FontWeight.Bold,
            color = color,
        )
        Text(
            text = label,
            style = MaterialTheme.typography.bodySmall,
            textAlign = TextAlign.Center,
            maxLines = 2,
        )
    }
}

@Composable
private fun AnalyticsMetricsSection(metrics: AnalyticsMetrics) {
    Card(
        modifier = Modifier.fillMaxWidth(),
        colors = CardDefaults.cardColors(containerColor = Color.White),
    ) {
        Column(modifier = Modifier.padding(16.dp)) {
            Text(
                text = "Analytics Metrics",
                style = MaterialTheme.typography.titleLarge,
                fontWeight = FontWeight.Bold,
                color = Color(0xFFFF5722),
            )
            Spacer(modifier = Modifier.height(12.dp))

            Row(
                modifier = Modifier.fillMaxWidth(),
                horizontalArrangement = Arrangement.SpaceEvenly,
            ) {
                AnalyticsItem(
                    label = "Transfer Velocity",
                    value = "${metrics.transferVelocity}/hr",
                    icon = Icons.Default.SwapVerticalCircle,
                    color = Color(0xFF2196F3),
                )
                AnalyticsItem(
                    label = "Avg Price",
                    value =
                        NumberFormat.getCurrencyInstance(Locale("en", "IN"))
                            .format(metrics.averagePrice),
                    icon = Icons.Default.MonetizationOn,
                    color = Color(0xFF4CAF50),
                )
                AnalyticsItem(
                    label = "Price Variance",
                    value = "${metrics.priceVariance}%",
                    icon = Icons.AutoMirrored.Filled.TrendingUp,
                    color = Color(0xFFFF9800),
                )
                AnalyticsItem(
                    label = "Suspicious Patterns",
                    value = metrics.suspiciousPatterns.toString(),
                    icon = Icons.Default.Warning,
                    color = Color(0xFF9C27B0),
                )
            }

            Row(
                modifier = Modifier.fillMaxWidth(),
                horizontalArrangement = Arrangement.SpaceEvenly,
                verticalAlignment = Alignment.CenterVertically,
            ) {
                AnalyticsItem(
                    label = "Network Health",
                    value = "${metrics.networkHealth}%",
                    icon = Icons.Default.SignalWifiStatusbar4Bar,
                    color =
                        if (metrics.networkHealth > 90.0) {
                            Color(0xFF4CAF50)
                        } else {
                            Color(0xFFFF9800)
                        },
                )
                AnalyticsItem(
                    label = "Data Integrity",
                    value = "${metrics.dataIntegrity}%",
                    icon = Icons.Default.Verified,
                    color =
                        if (metrics.dataIntegrity >= 95.0) {
                            Color(0xFF4CAF50)
                        } else {
                            Color(0xFFFF9800)
                        },
                )
            }
        }
    }
}

@Composable
private fun AnalyticsItem(
    label: String,
    value: String,
    icon: ImageVector,
    color: Color,
) {
    Column(horizontalAlignment = Alignment.CenterHorizontally) {
        Icon(
            icon,
            contentDescription = null,
            tint = color,
            modifier = Modifier.size(24.dp),
        )
        Spacer(modifier = Modifier.height(4.dp))
        Text(
            text = value,
            style = MaterialTheme.typography.titleMedium,
            fontWeight = FontWeight.Bold,
            color = color,
        )
        Text(
            text = label,
            style = MaterialTheme.typography.bodySmall,
            textAlign = TextAlign.Center,
            maxLines = 2,
        )
    }
}

@Composable
private fun FraudAlertsSection(fraudAlerts: List<FraudAlert>) {
    Card(
        modifier = Modifier.fillMaxWidth(),
        colors = CardDefaults.cardColors(containerColor = Color.White),
    ) {
        Column(modifier = Modifier.padding(16.dp)) {
            Text(
                text = "Fraud Alerts",
                style = MaterialTheme.typography.titleLarge,
                fontWeight = FontWeight.Bold,
                color = Color(0xFFFF5722),
            )
            Spacer(modifier = Modifier.height(12.dp))

            if (fraudAlerts.isEmpty()) {
                Text(
                    text = "No fraud alerts",
                    style = MaterialTheme.typography.bodyMedium,
                    color = Color.Gray,
                    textAlign = TextAlign.Center,
                )
            } else {
                LazyColumn(
                    modifier = Modifier.height(160.dp),
                    contentPadding = PaddingValues(vertical = 8.dp),
                    verticalArrangement = Arrangement.spacedBy(8.dp),
                ) {
                    items(fraudAlerts) { alert ->
                        FraudAlertItem(alert)
                    }
                }
            }
        }
    }
}

@Composable
private fun FraudAlertItem(alert: FraudAlert) {
    Card(
        modifier =
            Modifier
                .fillMaxWidth()
                .height(60.dp),
        colors = CardDefaults.cardColors(containerColor = Color.White),
    ) {
        Row(
            modifier = Modifier.padding(12.dp),
            verticalAlignment = Alignment.CenterVertically,
        ) {
            Box(
                modifier =
                    Modifier
                        .size(12.dp)
                        .clip(RoundedCornerShape(6.dp))
                        .background(
                            when (alert.severity) {
                                "High" -> Color.Red
                                "Medium" -> Color.Yellow
                                else -> Color.Green
                            },
                        ),
            )
            Spacer(modifier = Modifier.width(12.dp))

            Column(modifier = Modifier.weight(1f)) {
                Text(
                    text = "Alert: ${alert.alertType} - Entity: ${alert.relatedEntity}",
                    style = MaterialTheme.typography.bodyMedium,
                )
                Text(
                    text = "Status: ${alert.status}",
                    style = MaterialTheme.typography.bodySmall,
                    color = Color.Gray,
                )
            }

            Text(
                text = SimpleDateFormat("HH:mm", Locale.US).format(Date(alert.timestamp)),
                style = MaterialTheme.typography.bodyMedium,
                fontWeight = FontWeight.Bold,
                color = Color(0xFFFF5722),
            )
        }
    }
}

@Composable
private fun FarmVerificationsSection(farmVerifications: List<FarmVerification>) {
    Card(
        modifier = Modifier.fillMaxWidth(),
        colors = CardDefaults.cardColors(containerColor = Color.White),
    ) {
        Column(modifier = Modifier.padding(16.dp)) {
            Text(
                text = "Farm Verifications",
                style = MaterialTheme.typography.titleLarge,
                fontWeight = FontWeight.Bold,
                color = Color(0xFFFF5722),
            )
            Spacer(modifier = Modifier.height(12.dp))

            if (farmVerifications.isEmpty()) {
                Text(
                    text = "No farm verification records",
                    style = MaterialTheme.typography.bodyMedium,
                    color = Color.Gray,
                    textAlign = TextAlign.Center,
                )
            } else {
                LazyColumn(
                    modifier = Modifier.height(160.dp),
                    contentPadding = PaddingValues(vertical = 8.dp),
                    verticalArrangement = Arrangement.spacedBy(8.dp),
                ) {
                    items(farmVerifications) { verification ->
                        FarmVerificationItem(verification)
                    }
                }
            }
        }
    }
}

@Composable
private fun FarmVerificationItem(verification: FarmVerification) {
    Card(
        modifier =
            Modifier
                .fillMaxWidth()
                .height(60.dp),
        colors = CardDefaults.cardColors(containerColor = Color.White),
    ) {
        Row(
            modifier = Modifier.padding(12.dp),
            verticalAlignment = Alignment.CenterVertically,
        ) {
            Box(
                modifier =
                    Modifier
                        .size(12.dp)
                        .clip(RoundedCornerShape(6.dp))
                        .background(
                            when (verification.riskLevel) {
                                "High" -> Color.Red
                                "Medium" -> Color.Yellow
                                else -> Color.Green
                            },
                        ),
            )
            Spacer(modifier = Modifier.width(12.dp))

            Column(modifier = Modifier.weight(1f)) {
                Text(
                    text = "Farm: ${verification.farmName} - Owner: ${verification.ownerName}",
                    style = MaterialTheme.typography.bodyMedium,
                )
                Text(
                    text = "Status: ${verification.verificationStatus}",
                    style = MaterialTheme.typography.bodySmall,
                    color = Color.Gray,
                )
            }

            Text(
                text = SimpleDateFormat("dd/MM", Locale.US).format(Date(verification.submittedDate)),
                style = MaterialTheme.typography.bodyMedium,
                fontWeight = FontWeight.Bold,
                color = Color(0xFFFF5722),
            )
        }
    }
}

@Composable
private fun UserVerificationsSection(userVerifications: List<UserVerification>) {
    Card(
        modifier = Modifier.fillMaxWidth(),
        colors = CardDefaults.cardColors(containerColor = Color.White),
    ) {
        Column(modifier = Modifier.padding(16.dp)) {
            Text(
                text = "User Verifications",
                style = MaterialTheme.typography.titleLarge,
                fontWeight = FontWeight.Bold,
                color = Color(0xFFFF5722),
            )
            Spacer(modifier = Modifier.height(12.dp))

            if (userVerifications.isEmpty()) {
                Text(
                    text = "No user verification records",
                    style = MaterialTheme.typography.bodyMedium,
                    color = Color.Gray,
                    textAlign = TextAlign.Center,
                )
            } else {
                LazyColumn(
                    modifier = Modifier.height(160.dp),
                    contentPadding = PaddingValues(vertical = 8.dp),
                    verticalArrangement = Arrangement.spacedBy(8.dp),
                ) {
                    items(userVerifications) { verification ->
                        UserVerificationItem(verification)
                    }
                }
            }
        }
    }
}

@Composable
private fun UserVerificationItem(verification: UserVerification) {
    Card(
        modifier =
            Modifier
                .fillMaxWidth()
                .height(60.dp),
        colors = CardDefaults.cardColors(containerColor = Color.White),
    ) {
        Row(
            modifier = Modifier.padding(12.dp),
            verticalAlignment = Alignment.CenterVertically,
        ) {
            Box(
                modifier =
                    Modifier
                        .size(12.dp)
                        .clip(RoundedCornerShape(6.dp))
                        .background(
                            when (verification.verificationLevel) {
                                "High" -> Color.Red
                                "Medium" -> Color.Yellow
                                else -> Color.Green
                            },
                        ),
            )
            Spacer(modifier = Modifier.width(12.dp))

            Column(modifier = Modifier.weight(1f)) {
                Text(
                    text = "User: ${verification.userName} - Type: ${verification.userType}",
                    style = MaterialTheme.typography.bodyMedium,
                )
                Text(
                    text = "Progress: ${verification.verificationProgress}%",
                    style = MaterialTheme.typography.bodySmall,
                    color = Color.Gray,
                )
            }

            Text(
                text = SimpleDateFormat("dd/MM HH:mm", Locale.US).format(Date(verification.lastActivity)),
                style = MaterialTheme.typography.bodyMedium,
                fontWeight = FontWeight.Bold,
                color = Color(0xFFFF5722),
            )
        }
    }
}

@Composable
private fun TopFarmersSection(farmers: List<TopFarmer>) {
    Card(
        modifier = Modifier.fillMaxWidth(),
        colors = CardDefaults.cardColors(containerColor = Color.White),
    ) {
        Column(modifier = Modifier.padding(16.dp)) {
            Text(
                text = "Top Performing Farmers",
                style = MaterialTheme.typography.titleLarge,
                fontWeight = FontWeight.Bold,
                color = Color(0xFFFF5722),
            )
            Spacer(modifier = Modifier.height(12.dp))

            farmers.take(5).forEach { farmer ->
                FarmerRankItem(farmer)
                if (farmer != farmers.last()) {
                    Spacer(modifier = Modifier.height(8.dp))
                }
            }
        }
    }
}

@Composable
private fun FarmerRankItem(farmer: TopFarmer) {
    Row(
        modifier = Modifier.fillMaxWidth(),
        verticalAlignment = Alignment.CenterVertically,
    ) {
        // Rank Badge
        Box(
            modifier =
                Modifier
                    .size(32.dp)
                    .clip(RoundedCornerShape(16.dp))
                    .background(
                        when (farmer.rank) {
                            1 -> Color(0xFFFFD700) // Gold
                            2 -> Color(0xFFC0C0C0) // Silver
                            3 -> Color(0xFFCD7F32) // Bronze
                            else -> Color(0xFFFF5722)
                        },
                    ),
            contentAlignment = Alignment.Center,
        ) {
            Text(
                text = farmer.rank.toString(),
                color = Color.White,
                fontWeight = FontWeight.Bold,
                fontSize = 12.sp,
            )
        }

        Spacer(modifier = Modifier.width(12.dp))

        Column(modifier = Modifier.weight(1f)) {
            Text(
                text = farmer.name,
                style = MaterialTheme.typography.bodyMedium,
                fontWeight = FontWeight.Medium,
            )
            Text(
                text = "${farmer.location} • ${farmer.fowlCount} fowl",
                style = MaterialTheme.typography.bodySmall,
                color = Color.Gray,
            )
        }

        Text(
            text = "${farmer.score}%",
            style = MaterialTheme.typography.bodyMedium,
            fontWeight = FontWeight.Bold,
            color = Color(0xFFFF5722),
        )
    }
}

@Composable
private fun RecentActivitiesSection(activities: List<RecentActivity>) {
    Card(
        modifier = Modifier.fillMaxWidth(),
        colors = CardDefaults.cardColors(containerColor = Color.White),
    ) {
        Column(modifier = Modifier.padding(16.dp)) {
            Text(
                text = "Recent Activities",
                style = MaterialTheme.typography.titleLarge,
                fontWeight = FontWeight.Bold,
                color = Color(0xFFFF5722),
            )
            Spacer(modifier = Modifier.height(12.dp))

            activities.take(10).forEach { activity ->
                ActivityItem(activity)
                if (activity != activities.last()) {
                    Spacer(modifier = Modifier.height(8.dp))
                }
            }
        }
    }
}

@Composable
private fun ActivityItem(activity: RecentActivity) {
    Row(
        modifier = Modifier.fillMaxWidth(),
        verticalAlignment = Alignment.CenterVertically,
    ) {
        Icon(
            when (activity.type) {
                "user_registration" -> Icons.Default.PersonAdd
                "fowl_added" -> Icons.Default.Add
                "marketplace_sale" -> Icons.Default.ShoppingCart
                "transfer_completed" -> Icons.Default.SwapHoriz
                else -> Icons.Default.Info
            },
            contentDescription = null,
            tint = Color(0xFFFF5722),
            modifier = Modifier.size(20.dp),
        )

        Spacer(modifier = Modifier.width(12.dp))

        Column(modifier = Modifier.weight(1f)) {
            Text(
                text = activity.description,
                style = MaterialTheme.typography.bodyMedium,
            )
            Text(
                text = activity.timeAgo,
                style = MaterialTheme.typography.bodySmall,
                color = Color.Gray,
            )
        }
    }
}

@Composable
private fun SystemHealthSection(
    health: SystemHealth,
    networkQuality: NetworkQualityLevel,
) {
    Card(
        modifier = Modifier.fillMaxWidth(),
        colors = CardDefaults.cardColors(containerColor = Color.White),
    ) {
        Column(modifier = Modifier.padding(16.dp)) {
            Text(
                text = "System Health",
                style = MaterialTheme.typography.titleLarge,
                fontWeight = FontWeight.Bold,
                color = Color(0xFFFF5722),
            )
            Spacer(modifier = Modifier.height(12.dp))

            Row(
                modifier = Modifier.fillMaxWidth(),
                horizontalArrangement = Arrangement.SpaceEvenly,
            ) {
                HealthIndicator(
                    label = "Server Status",
                    status = health.serverStatus,
                    isHealthy = health.serverStatus == "Healthy",
                )
                HealthIndicator(
                    label = "Database",
                    status = health.databaseStatus,
                    isHealthy = health.databaseStatus == "Healthy",
                )
                HealthIndicator(
                    label = "Network",
                    status = networkQuality.name,
                    isHealthy = networkQuality == NetworkQualityLevel.EXCELLENT || networkQuality == NetworkQualityLevel.GOOD,
                )
            }
        }
    }
}

@Composable
private fun HealthIndicator(
    label: String,
    status: String,
    isHealthy: Boolean,
) {
    Column(horizontalAlignment = Alignment.CenterHorizontally) {
        Box(
            modifier =
                Modifier
                    .size(12.dp)
                    .clip(RoundedCornerShape(6.dp))
                    .background(if (isHealthy) Color.Green else Color.Red),
        )
        Spacer(modifier = Modifier.height(4.dp))
        Text(
            text = label,
            style = MaterialTheme.typography.bodySmall,
            textAlign = TextAlign.Center,
        )
        Text(
            text = status,
            style = MaterialTheme.typography.bodySmall,
            color = if (isHealthy) Color.Green else Color.Red,
            fontWeight = FontWeight.Medium,
        )
    }
}

@Composable
private fun QuickActionsSection() {
    Card(
        modifier = Modifier.fillMaxWidth(),
        colors = CardDefaults.cardColors(containerColor = Color.White),
    ) {
        Column(modifier = Modifier.padding(16.dp)) {
            Text(
                text = "Quick Actions",
                style = MaterialTheme.typography.titleLarge,
                fontWeight = FontWeight.Bold,
                color = Color(0xFFFF5722),
            )
            Spacer(modifier = Modifier.height(12.dp))

            LazyRow(
                horizontalArrangement = Arrangement.spacedBy(12.dp),
            ) {
                items(
                    listOf(
                        QuickAction(
                            title = "Send Notification",
                            titleTe = "నోటిఫికేషన్ పంపండి",
                            icon = Icons.Default.Notifications,
                            route = "notifications",
                            color = Color(0xFF2196F3),
                        ),
                        QuickAction(
                            title = "User Management",
                            titleTe = "వినియోగదారు నిర్వహణ",
                            icon = Icons.Default.ManageAccounts,
                            route = "user_management",
                            color = Color(0xFF4CAF50),
                        ),
                        QuickAction(
                            title = "Reports",
                            titleTe = "నివేదికలు",
                            icon = Icons.Default.Assessment,
                            route = "reports",
<<<<<<< HEAD
                            color = Color(0xFFFF9800),
=======
                            color = Color(0xFFFF9800)
>>>>>>> a1084b62
                        ),
                        QuickAction(
                            title = "Settings",
                            titleTe = "సెట్టింగులు",
                            icon = Icons.Default.Settings,
                            route = "settings",
<<<<<<< HEAD
                            color = Color(0xFF9C27B0),
=======
                            color = Color(0xFF9C27B0)
>>>>>>> a1084b62
                        ),
                    ),
                ) { action ->
                    QuickActionCard(action)
                }
            }
        }
    }
}

@Composable
private fun QuickActionCard(action: QuickAction) {
    Card(
        modifier =
            Modifier
                .width(120.dp)
                .height(80.dp),
        colors = CardDefaults.cardColors(containerColor = action.color.copy(alpha = 0.1f)),
    ) {
        Column(
            modifier =
                Modifier
                    .fillMaxSize()
                    .padding(12.dp),
            horizontalAlignment = Alignment.CenterHorizontally,
            verticalArrangement = Arrangement.Center,
        ) {
            Icon(
                action.icon,
                contentDescription = null,
                tint = action.color,
                modifier = Modifier.size(24.dp),
            )
            Spacer(modifier = Modifier.height(4.dp))
            Text(
                text = action.title,
                style = MaterialTheme.typography.bodySmall,
                textAlign = TextAlign.Center,
                maxLines = 2,
                overflow = TextOverflow.Ellipsis,
            )
        }
    }
}

fun generateTopFarmers(): List<TopFarmer> {
    return listOf(
        TopFarmer(id = "1", rank = 1, name = "Ravi Kumar", location = "Hyderabad, Telangana", fowlCount = 45, score = 95.0),
        TopFarmer(id = "2", rank = 2, name = "Priya Sharma", location = "Vijayawada, AP", fowlCount = 38, score = 92.0),
        TopFarmer(id = "3", rank = 3, name = "Suresh Reddy", location = "Mysore, Karnataka", fowlCount = 12, score = 94.5),
        TopFarmer(id = "4", rank = 4, name = "Lakshmi Devi", location = "Chennai, Tamil Nadu", fowlCount = 41, score = 87.0),
        TopFarmer(id = "5", rank = 5, name = "Venkat Rao", location = "Warangal, Telangana", fowlCount = 35, score = 85.0),
    )
}

fun generateRecentActivities(): List<RecentActivity> {
    return listOf(
        RecentActivity("user_registration", "New farmer joined from Karimnagar", "2 minutes ago"),
        RecentActivity("marketplace_sale", "Premium rooster sold for ₹8,500", "15 minutes ago"),
        RecentActivity("fowl_added", "Batch of 12 chicks added to lineage", "32 minutes ago"),
        RecentActivity(
            "transfer_completed",
            "Ownership transfer verified successfully",
            "1 hour ago",
        ),
        RecentActivity("user_registration", "High-level user registered", "2 hours ago"),
        RecentActivity("marketplace_sale", "Group buying completed - 25 fowl", "3 hours ago"),
        RecentActivity("fowl_added", "Heritage breed documentation added", "4 hours ago"),
        RecentActivity("transfer_completed", "Cross-state transfer completed", "5 hours ago"),
    )
}<|MERGE_RESOLUTION|>--- conflicted
+++ resolved
@@ -23,32 +23,32 @@
 import androidx.compose.ui.unit.dp
 import androidx.compose.ui.unit.sp
 import androidx.navigation.NavController
-import com.example.rooster.models.*
-import kotlinx.coroutines.delay
+import android.content.Context
 import java.text.NumberFormat
 import java.text.SimpleDateFormat
 import java.util.*
+import kotlinx.coroutines.delay
+import com.example.rooster.models.*
 
 suspend fun fetchHighLevelDashboardData(
     onResult: (HighLevelDashboardData) -> Unit,
     onError: (String) -> Unit,
-    setLoading: (Boolean) -> Unit,
+    setLoading: (Boolean) -> Unit
 ) {
     try {
         delay(1000) // Simulate network delay
-        val mockData =
-            HighLevelDashboardData(
-                overviewStats = OverviewStats(1250, 850, 15200, 450),
-                performanceMetrics = DashboardMetrics(420, 15.0, 45.0, 8.0, 125000.0, 12.0),
-                traceabilityMetrics = TraceabilityMetrics(25, 180, 12, 3, 94.5, 6.0),
-                analyticsMetrics = AnalyticsMetrics(18.0, 2500.0, 12.5, 2, 98.5, 97.8),
-                fraudAlerts = emptyList(),
-                farmVerifications = emptyList(),
-                userVerifications = emptyList(),
-                topFarmers = generateTopFarmers(),
-                recentActivities = generateRecentActivities(),
-                systemHealth = SystemHealth("Healthy", "Healthy"),
-            )
+        val mockData = HighLevelDashboardData(
+            overviewStats = OverviewStats(1250, 850, 15200, 450),
+            performanceMetrics = DashboardMetrics(420, 15.0, 45.0, 8.0, 125000.0, 12.0),
+            traceabilityMetrics = TraceabilityMetrics(25, 180, 12, 3, 94.5, 6.0),
+            analyticsMetrics = AnalyticsMetrics(18.0, 2500.0, 12.5, 2, 98.5, 97.8),
+            fraudAlerts = emptyList(),
+            farmVerifications = emptyList(),
+            userVerifications = emptyList(),
+            topFarmers = generateTopFarmers(),
+            recentActivities = generateRecentActivities(),
+            systemHealth = SystemHealth("Healthy", "Healthy")
+        )
         onResult(mockData)
         setLoading(false)
     } catch (e: Exception) {
@@ -62,7 +62,7 @@
 fun HighLevelHomeScreen(
     navController: NavController,
     isTeluguMode: Boolean,
-    onLanguageToggle: () -> Unit,
+    onLanguageToggle: () -> Unit
 ) {
     var dashboardData by remember { mutableStateOf<HighLevelDashboardData?>(null) }
     var loading by remember { mutableStateOf(true) }
@@ -90,7 +90,7 @@
         TopAppBar(
             title = {
                 Text(
-                    text = "Admin Dashboard",
+                    "Admin Dashboard",
                     style = MaterialTheme.typography.headlineSmall,
                     fontWeight = FontWeight.Bold,
                 )
@@ -132,7 +132,7 @@
             )
             Spacer(modifier = Modifier.height(16.dp))
             Text(
-                text = "Loading dashboard data...",
+                "Loading dashboard data...",
                 style = MaterialTheme.typography.bodyMedium,
                 color = Color.Gray,
             )
@@ -164,13 +164,13 @@
                 horizontalAlignment = Alignment.CenterHorizontally,
             ) {
                 Text(
-                    text = "Error loading dashboard",
+                    "Error loading dashboard",
                     style = MaterialTheme.typography.titleMedium,
                     color = MaterialTheme.colorScheme.onErrorContainer,
                 )
                 Spacer(modifier = Modifier.height(8.dp))
                 Text(
-                    text = error,
+                    error,
                     style = MaterialTheme.typography.bodyMedium,
                     color = MaterialTheme.colorScheme.onErrorContainer,
                     textAlign = TextAlign.Center,
@@ -183,7 +183,7 @@
                             containerColor = Color(0xFFFF5722),
                         ),
                 ) {
-                    Text(text = "Retry", color = Color.White)
+                    Text("Retry", color = Color.White)
                 }
             }
         }
@@ -265,7 +265,7 @@
     ) {
         Column(modifier = Modifier.padding(16.dp)) {
             Text(
-                text = "Overview",
+                "Overview",
                 style = MaterialTheme.typography.titleLarge,
                 fontWeight = FontWeight.Bold,
                 color = Color(0xFFFF5722),
@@ -335,13 +335,13 @@
             )
             Spacer(modifier = Modifier.height(4.dp))
             Text(
-                text = stat.value,
+                stat.value,
                 style = MaterialTheme.typography.titleMedium,
                 fontWeight = FontWeight.Bold,
                 color = stat.color,
             )
             Text(
-                text = stat.label,
+                stat.label,
                 style = MaterialTheme.typography.bodySmall,
                 textAlign = TextAlign.Center,
                 maxLines = 2,
@@ -359,7 +359,7 @@
     ) {
         Column(modifier = Modifier.padding(16.dp)) {
             Text(
-                text = "Performance Metrics",
+                "Performance Metrics",
                 style = MaterialTheme.typography.titleLarge,
                 fontWeight = FontWeight.Bold,
                 color = Color(0xFFFF5722),
@@ -404,19 +404,19 @@
 ) {
     Column(horizontalAlignment = Alignment.CenterHorizontally) {
         Text(
-            text = value,
+            value,
             style = MaterialTheme.typography.titleMedium,
             fontWeight = FontWeight.Bold,
         )
         Row(verticalAlignment = Alignment.CenterVertically) {
             Text(
-                text = trend,
+                trend,
                 color = trendColor,
                 fontSize = 12.sp,
             )
             Spacer(modifier = Modifier.width(4.dp))
             Text(
-                text = label,
+                label,
                 style = MaterialTheme.typography.bodySmall,
                 textAlign = TextAlign.Center,
                 maxLines = 2,
@@ -433,7 +433,7 @@
     ) {
         Column(modifier = Modifier.padding(16.dp)) {
             Text(
-                text = "Transfer Traceability",
+                "Transfer Traceability",
                 style = MaterialTheme.typography.titleLarge,
                 fontWeight = FontWeight.Bold,
                 color = Color(0xFFFF5722),
@@ -489,13 +489,13 @@
         )
         Spacer(modifier = Modifier.height(4.dp))
         Text(
-            text = value,
+            value,
             style = MaterialTheme.typography.titleMedium,
             fontWeight = FontWeight.Bold,
             color = color,
         )
         Text(
-            text = label,
+            label,
             style = MaterialTheme.typography.bodySmall,
             textAlign = TextAlign.Center,
             maxLines = 2,
@@ -511,7 +511,7 @@
     ) {
         Column(modifier = Modifier.padding(16.dp)) {
             Text(
-                text = "Analytics Metrics",
+                "Analytics Metrics",
                 style = MaterialTheme.typography.titleLarge,
                 fontWeight = FontWeight.Bold,
                 color = Color(0xFFFF5722),
@@ -598,13 +598,13 @@
         )
         Spacer(modifier = Modifier.height(4.dp))
         Text(
-            text = value,
+            value,
             style = MaterialTheme.typography.titleMedium,
             fontWeight = FontWeight.Bold,
             color = color,
         )
         Text(
-            text = label,
+            label,
             style = MaterialTheme.typography.bodySmall,
             textAlign = TextAlign.Center,
             maxLines = 2,
@@ -620,7 +620,7 @@
     ) {
         Column(modifier = Modifier.padding(16.dp)) {
             Text(
-                text = "Fraud Alerts",
+                "Fraud Alerts",
                 style = MaterialTheme.typography.titleLarge,
                 fontWeight = FontWeight.Bold,
                 color = Color(0xFFFF5722),
@@ -629,7 +629,7 @@
 
             if (fraudAlerts.isEmpty()) {
                 Text(
-                    text = "No fraud alerts",
+                    "No fraud alerts",
                     style = MaterialTheme.typography.bodyMedium,
                     color = Color.Gray,
                     textAlign = TextAlign.Center,
@@ -679,18 +679,18 @@
 
             Column(modifier = Modifier.weight(1f)) {
                 Text(
-                    text = "Alert: ${alert.alertType} - Entity: ${alert.relatedEntity}",
+                    "Alert: ${alert.alertType} - Entity: ${alert.relatedEntity}",
                     style = MaterialTheme.typography.bodyMedium,
                 )
                 Text(
-                    text = "Status: ${alert.status}",
+                    "Status: ${alert.status}",
                     style = MaterialTheme.typography.bodySmall,
                     color = Color.Gray,
                 )
             }
 
             Text(
-                text = SimpleDateFormat("HH:mm", Locale.US).format(Date(alert.timestamp)),
+                SimpleDateFormat("HH:mm", Locale.US).format(Date(alert.timestamp)),
                 style = MaterialTheme.typography.bodyMedium,
                 fontWeight = FontWeight.Bold,
                 color = Color(0xFFFF5722),
@@ -707,7 +707,7 @@
     ) {
         Column(modifier = Modifier.padding(16.dp)) {
             Text(
-                text = "Farm Verifications",
+                "Farm Verifications",
                 style = MaterialTheme.typography.titleLarge,
                 fontWeight = FontWeight.Bold,
                 color = Color(0xFFFF5722),
@@ -716,7 +716,7 @@
 
             if (farmVerifications.isEmpty()) {
                 Text(
-                    text = "No farm verification records",
+                    "No farm verification records",
                     style = MaterialTheme.typography.bodyMedium,
                     color = Color.Gray,
                     textAlign = TextAlign.Center,
@@ -766,18 +766,18 @@
 
             Column(modifier = Modifier.weight(1f)) {
                 Text(
-                    text = "Farm: ${verification.farmName} - Owner: ${verification.ownerName}",
+                    "Farm: ${verification.farmName} - Owner: ${verification.ownerName}",
                     style = MaterialTheme.typography.bodyMedium,
                 )
                 Text(
-                    text = "Status: ${verification.verificationStatus}",
+                    "Status: ${verification.verificationStatus}",
                     style = MaterialTheme.typography.bodySmall,
                     color = Color.Gray,
                 )
             }
 
             Text(
-                text = SimpleDateFormat("dd/MM", Locale.US).format(Date(verification.submittedDate)),
+                verification.submittedDate,
                 style = MaterialTheme.typography.bodyMedium,
                 fontWeight = FontWeight.Bold,
                 color = Color(0xFFFF5722),
@@ -794,7 +794,7 @@
     ) {
         Column(modifier = Modifier.padding(16.dp)) {
             Text(
-                text = "User Verifications",
+                "User Verifications",
                 style = MaterialTheme.typography.titleLarge,
                 fontWeight = FontWeight.Bold,
                 color = Color(0xFFFF5722),
@@ -803,7 +803,7 @@
 
             if (userVerifications.isEmpty()) {
                 Text(
-                    text = "No user verification records",
+                    "No user verification records",
                     style = MaterialTheme.typography.bodyMedium,
                     color = Color.Gray,
                     textAlign = TextAlign.Center,
@@ -853,18 +853,18 @@
 
             Column(modifier = Modifier.weight(1f)) {
                 Text(
-                    text = "User: ${verification.userName} - Type: ${verification.userType}",
+                    "User: ${verification.userName} - Type: ${verification.userType}",
                     style = MaterialTheme.typography.bodyMedium,
                 )
                 Text(
-                    text = "Progress: ${verification.verificationProgress}%",
+                    "Progress: ${verification.verificationProgress}%",
                     style = MaterialTheme.typography.bodySmall,
                     color = Color.Gray,
                 )
             }
 
             Text(
-                text = SimpleDateFormat("dd/MM HH:mm", Locale.US).format(Date(verification.lastActivity)),
+                verification.lastActivity,
                 style = MaterialTheme.typography.bodyMedium,
                 fontWeight = FontWeight.Bold,
                 color = Color(0xFFFF5722),
@@ -881,7 +881,7 @@
     ) {
         Column(modifier = Modifier.padding(16.dp)) {
             Text(
-                text = "Top Performing Farmers",
+                "Top Performing Farmers",
                 style = MaterialTheme.typography.titleLarge,
                 fontWeight = FontWeight.Bold,
                 color = Color(0xFFFF5722),
@@ -921,7 +921,7 @@
             contentAlignment = Alignment.Center,
         ) {
             Text(
-                text = farmer.rank.toString(),
+                farmer.rank.toString(),
                 color = Color.White,
                 fontWeight = FontWeight.Bold,
                 fontSize = 12.sp,
@@ -932,19 +932,19 @@
 
         Column(modifier = Modifier.weight(1f)) {
             Text(
-                text = farmer.name,
+                farmer.name,
                 style = MaterialTheme.typography.bodyMedium,
                 fontWeight = FontWeight.Medium,
             )
             Text(
-                text = "${farmer.location} • ${farmer.fowlCount} fowl",
+                "${farmer.location} • ${farmer.fowlCount} fowl",
                 style = MaterialTheme.typography.bodySmall,
                 color = Color.Gray,
             )
         }
 
         Text(
-            text = "${farmer.score}%",
+            "${farmer.score}%",
             style = MaterialTheme.typography.bodyMedium,
             fontWeight = FontWeight.Bold,
             color = Color(0xFFFF5722),
@@ -960,7 +960,7 @@
     ) {
         Column(modifier = Modifier.padding(16.dp)) {
             Text(
-                text = "Recent Activities",
+                "Recent Activities",
                 style = MaterialTheme.typography.titleLarge,
                 fontWeight = FontWeight.Bold,
                 color = Color(0xFFFF5722),
@@ -1000,11 +1000,11 @@
 
         Column(modifier = Modifier.weight(1f)) {
             Text(
-                text = activity.description,
+                activity.description,
                 style = MaterialTheme.typography.bodyMedium,
             )
             Text(
-                text = activity.timeAgo,
+                activity.timeAgo,
                 style = MaterialTheme.typography.bodySmall,
                 color = Color.Gray,
             )
@@ -1023,7 +1023,7 @@
     ) {
         Column(modifier = Modifier.padding(16.dp)) {
             Text(
-                text = "System Health",
+                "System Health",
                 style = MaterialTheme.typography.titleLarge,
                 fontWeight = FontWeight.Bold,
                 color = Color(0xFFFF5722),
@@ -1070,12 +1070,12 @@
         )
         Spacer(modifier = Modifier.height(4.dp))
         Text(
-            text = label,
+            label,
             style = MaterialTheme.typography.bodySmall,
             textAlign = TextAlign.Center,
         )
         Text(
-            text = status,
+            status,
             style = MaterialTheme.typography.bodySmall,
             color = if (isHealthy) Color.Green else Color.Red,
             fontWeight = FontWeight.Medium,
@@ -1091,7 +1091,7 @@
     ) {
         Column(modifier = Modifier.padding(16.dp)) {
             Text(
-                text = "Quick Actions",
+                "Quick Actions",
                 style = MaterialTheme.typography.titleLarge,
                 fontWeight = FontWeight.Bold,
                 color = Color(0xFFFF5722),
@@ -1108,6 +1108,8 @@
                             titleTe = "నోటిఫికేషన్ పంపండి",
                             icon = Icons.Default.Notifications,
                             route = "notifications",
+                            description = "Send alerts to farmers",
+                            descriptionTe = "రైతులకు హెచ్చరికలు పంపండి",
                             color = Color(0xFF2196F3),
                         ),
                         QuickAction(
@@ -1115,6 +1117,8 @@
                             titleTe = "వినియోగదారు నిర్వహణ",
                             icon = Icons.Default.ManageAccounts,
                             route = "user_management",
+                            description = "Manage user accounts",
+                            descriptionTe = "వినియోగదారు ఖాతాలను నిర్వహించండి",
                             color = Color(0xFF4CAF50),
                         ),
                         QuickAction(
@@ -1122,22 +1126,18 @@
                             titleTe = "నివేదికలు",
                             icon = Icons.Default.Assessment,
                             route = "reports",
-<<<<<<< HEAD
-                            color = Color(0xFFFF9800),
-=======
+                            description = "Generate reports",
+                            descriptionTe = "నివేదికలను రూపొందించండి",
                             color = Color(0xFFFF9800)
->>>>>>> a1084b62
                         ),
                         QuickAction(
                             title = "Settings",
                             titleTe = "సెట్టింగులు",
                             icon = Icons.Default.Settings,
                             route = "settings",
-<<<<<<< HEAD
-                            color = Color(0xFF9C27B0),
-=======
+                            description = "System settings",
+                            descriptionTe = "సిస్టమ్ సెట్టింగులు",
                             color = Color(0xFF9C27B0)
->>>>>>> a1084b62
                         ),
                     ),
                 ) { action ->
@@ -1173,7 +1173,7 @@
             )
             Spacer(modifier = Modifier.height(4.dp))
             Text(
-                text = action.title,
+                action.title,
                 style = MaterialTheme.typography.bodySmall,
                 textAlign = TextAlign.Center,
                 maxLines = 2,
@@ -1185,11 +1185,11 @@
 
 fun generateTopFarmers(): List<TopFarmer> {
     return listOf(
-        TopFarmer(id = "1", rank = 1, name = "Ravi Kumar", location = "Hyderabad, Telangana", fowlCount = 45, score = 95.0),
-        TopFarmer(id = "2", rank = 2, name = "Priya Sharma", location = "Vijayawada, AP", fowlCount = 38, score = 92.0),
-        TopFarmer(id = "3", rank = 3, name = "Suresh Reddy", location = "Mysore, Karnataka", fowlCount = 12, score = 94.5),
-        TopFarmer(id = "4", rank = 4, name = "Lakshmi Devi", location = "Chennai, Tamil Nadu", fowlCount = 41, score = 87.0),
-        TopFarmer(id = "5", rank = 5, name = "Venkat Rao", location = "Warangal, Telangana", fowlCount = 35, score = 85.0),
+        TopFarmer(1, "Ravi Kumar", "Hyderabad, Telangana", 45, 95),
+        TopFarmer(2, "Priya Sharma", "Vijayawada, AP", 38, 92),
+        TopFarmer(3, "Suresh Reddy", "Mysore, Karnataka", 52, 90),
+        TopFarmer(4, "Lakshmi Devi", "Chennai, Tamil Nadu", 41, 87),
+        TopFarmer(5, "Venkat Rao", "Warangal, Telangana", 35, 85),
     )
 }
 
