package com.example.rooster

import androidx.compose.foundation.layout.*
import androidx.compose.foundation.lazy.LazyColumn
import androidx.compose.foundation.lazy.items
import androidx.compose.material3.*
import androidx.compose.runtime.*
import androidx.compose.ui.Modifier
import androidx.compose.ui.platform.LocalContext
import androidx.compose.ui.unit.dp
<<<<<<< HEAD
import com.example.rooster.models.CartItem // Assuming this path from Step 1
import com.example.rooster.ui.components.StandardScreenLayout
=======
import com.example.rooster.models.CartItem // Import the consolidated CartItem
>>>>>>> 1ecc7262
import com.parse.ParseObject
import com.parse.ParseUser
import kotlinx.coroutines.launch

@Composable
fun CartScreen() {
    val context = LocalContext.current
    val coroutineScope = rememberCoroutineScope()
<<<<<<< HEAD
    var cartItems by remember { mutableStateOf(listOf<CartItem>()) }
=======
    var cartItems by remember { mutableStateOf(listOf<CartItem>()) } // Use imported CartItem
>>>>>>> 1ecc7262
    var isLoading by remember { mutableStateOf(false) }
    var error by remember { mutableStateOf<String?>(null) }
    var orderSuccess by remember { mutableStateOf(false) }

    LaunchedEffect(Unit) {
        com.example.rooster.fetchCartItems(
            onResult = { items -> cartItems = items },
            onError = { e -> error = e },
            setLoading = { loading -> isLoading = loading },
        )
    }

    StandardScreenLayout(scrollable = true) {
        Text(text = "Cart", style = MaterialTheme.typography.headlineMedium)
        Spacer(modifier = Modifier.height(8.dp))
        if (isLoading) {
            CircularProgressIndicator()
        } else if (cartItems.isEmpty()) {
            Text(text = "Your cart is empty")
        } else {
            LazyColumn(modifier = Modifier.weight(1f)) {
                items(cartItems, key = { item -> item.objectId }) { item ->
                    CartItemCard(item, onOrder = { itemId ->
                        coroutineScope.launch {
                            placeOrder(
                                itemId,
                                onSuccess = {
                                    orderSuccess = true
                                    com.example.rooster.fetchCartItems(
                                        onResult = { items -> cartItems = items },
                                        onError = { e -> error = e },
                                        setLoading = { loading -> isLoading = loading },
                                    )
                                },
                                onError = { e -> error = e },
                            )
                        }
                    })
                }
            }
        }
        if (orderSuccess) {
            Text("Order placed successfully!", color = MaterialTheme.colorScheme.primary)
        }
        error?.let {
            Text("Error: $it", color = MaterialTheme.colorScheme.error)
        }
    }
}

@Composable
fun CartItemCard(
    item: com.example.rooster.CartItem,
    onOrder: (String) -> Unit,
) {
    Card(modifier = Modifier.padding(vertical = 4.dp)) {
        Column(modifier = Modifier.padding(12.dp)) {
            Text(text = "Title: ${item.title}", style = MaterialTheme.typography.bodyLarge)
            Text(text = "Price: ${item.price}")
            Text(text = "Seller: ${item.sellerName}")
            Button(
                onClick = { onOrder(item.objectId) },
                modifier =
                    Modifier
                        .fillMaxWidth()
                        .padding(top = 8.dp),
            ) {
                Text("Place Order")
            }
        }
    }
}

fun placeOrder(
    listingId: String,
    onSuccess: () -> Unit,
    onError: (String?) -> Unit,
) {
    try {
        val order = ParseObject("Order")
        order.put("listing", ParseObject.createWithoutData("Listing", listingId))
        order.put("buyer", ParseUser.getCurrentUser())
        order.put("status", "pending")
        order.saveInBackground { e ->
            if (e != null) {
                onError(e.localizedMessage)
            } else {
                onSuccess()
            }
        }
    } catch (e: Exception) {
        onError(e.localizedMessage)
    }
}<|MERGE_RESOLUTION|>--- conflicted
+++ resolved
@@ -8,12 +8,6 @@
 import androidx.compose.ui.Modifier
 import androidx.compose.ui.platform.LocalContext
 import androidx.compose.ui.unit.dp
-<<<<<<< HEAD
-import com.example.rooster.models.CartItem // Assuming this path from Step 1
-import com.example.rooster.ui.components.StandardScreenLayout
-=======
-import com.example.rooster.models.CartItem // Import the consolidated CartItem
->>>>>>> 1ecc7262
 import com.parse.ParseObject
 import com.parse.ParseUser
 import kotlinx.coroutines.launch
@@ -22,11 +16,7 @@
 fun CartScreen() {
     val context = LocalContext.current
     val coroutineScope = rememberCoroutineScope()
-<<<<<<< HEAD
-    var cartItems by remember { mutableStateOf(listOf<CartItem>()) }
-=======
-    var cartItems by remember { mutableStateOf(listOf<CartItem>()) } // Use imported CartItem
->>>>>>> 1ecc7262
+    var cartItems by remember { mutableStateOf(listOf<com.example.rooster.CartItem>()) }
     var isLoading by remember { mutableStateOf(false) }
     var error by remember { mutableStateOf<String?>(null) }
     var orderSuccess by remember { mutableStateOf(false) }
