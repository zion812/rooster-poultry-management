package com.example.rooster.auction.remote

import android.util.Log
import com.example.rooster.auction.model.BidUpdate
import kotlinx.coroutines.GlobalScope
import kotlinx.coroutines.delay
import kotlinx.coroutines.flow.MutableSharedFlow
import kotlinx.coroutines.flow.SharedFlow
import kotlinx.coroutines.launch
import okhttp3.OkHttpClient
import okhttp3.Request
import okhttp3.Response
import okhttp3.WebSocket
import okhttp3.WebSocketListener
import javax.inject.Inject
import javax.inject.Named

class AuctionWebSocketClient
    @Inject
    constructor(
        private val okHttpClient: OkHttpClient,
        @Named("auctionSocketUrl") private val socketUrl: String,
    ) {
        private var socket: WebSocket? = null
        private val _updates = MutableSharedFlow<BidUpdate>(replay = 0, extraBufferCapacity = 16)
        val updates: SharedFlow<BidUpdate> = _updates

        fun connect(auctionId: String) {
            val req =
                Request.Builder()
                    .url("$socketUrl/auctions/$auctionId")
                    .build()

            socket =
                okHttpClient.newWebSocket(
                    req,
                    object : WebSocketListener() {
                        override fun onOpen(
                            webSocket: WebSocket,
                            response: Response,
                        ) {
                            Log.i("AuctionWebSocket", "WebSocket opened for auction $auctionId")
                        }

                        override fun onMessage(
                            webSocket: WebSocket,
                            text: String,
                        ) {
                            runCatching {
                                // Simple JSON parsing for now - replace with proper parsing later
<<<<<<< HEAD
                                val dto =
                                    BidUpdate(
                                        auctionId,
                                        100.0,
                                        "bidder",
                                        System.currentTimeMillis(),
                                    )
=======
                                val dto = BidUpdate(
                                    auctionId,
                                    100.0,
                                    "bidder",
                                    System.currentTimeMillis()
                                )
>>>>>>> a1084b62
                                _updates.tryEmit(dto)
                            }.onFailure { e ->
                                Log.e("AuctionWebSocket", "Failed to parse BidUpdate", e)
                            }
                        }

                        override fun onFailure(
                            webSocket: WebSocket,
                            t: Throwable,
                            response: Response?,
                        ) {
                            Log.e("AuctionWebSocket", "WebSocket failure for auction $auctionId, retrying…")
                            retryConnect(auctionId)
                        }
                    },
                )
        }

        private fun retryConnect(auctionId: String) {
            GlobalScope.launch {
                delay(2_000L)
                connect(auctionId)
            }
        }

        fun disconnect() {
            socket?.close(1000, "Client closed")
        }
    }<|MERGE_RESOLUTION|>--- conflicted
+++ resolved
@@ -48,22 +48,7 @@
                         ) {
                             runCatching {
                                 // Simple JSON parsing for now - replace with proper parsing later
-<<<<<<< HEAD
-                                val dto =
-                                    BidUpdate(
-                                        auctionId,
-                                        100.0,
-                                        "bidder",
-                                        System.currentTimeMillis(),
-                                    )
-=======
-                                val dto = BidUpdate(
-                                    auctionId,
-                                    100.0,
-                                    "bidder",
-                                    System.currentTimeMillis()
-                                )
->>>>>>> a1084b62
+                                val dto = BidUpdate(auctionId, "bidder", 100.0, System.currentTimeMillis())
                                 _updates.tryEmit(dto)
                             }.onFailure { e ->
                                 Log.e("AuctionWebSocket", "Failed to parse BidUpdate", e)
