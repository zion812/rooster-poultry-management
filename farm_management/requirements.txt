--- conflicted
+++ resolved
@@ -13,10 +13,6 @@
 # - Data analysis libraries (e.g., pandas, numpy)
 # - Graphing libraries (e.g., matplotlib, plotly)
 Flask==3.0.0 # Added Flask for API
-<<<<<<< HEAD
-requests==2.31.0 # For making HTTP requests to weather API
-=======
 requests==2.31.0 # For making HTTP requests to weather API
 Flask==3.0.0 # For the REST API
-Flask-CORS==4.0.0 # For Cross-Origin Resource Sharing
->>>>>>> 8034dc61
+Flask-CORS==4.0.0 # For Cross-Origin Resource Sharing