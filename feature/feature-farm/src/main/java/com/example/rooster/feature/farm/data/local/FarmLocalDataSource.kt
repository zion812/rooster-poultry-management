package com.example.rooster.feature.farm.data.local

import androidx.room.*
import kotlinx.coroutines.flow.Flow

@Entity(
    tableName = "flocks",
    indices = [
        Index(value = ["ownerId"]),
        Index(value = ["type"]),
        Index(value = ["fatherId"]),
        Index(value = ["motherId"])
    ]
)
data class FlockEntity(
    @PrimaryKey val id: String,
    val ownerId: String,
    val fatherId: String?,
    val motherId: String?,
    val type: String,
    val name: String,
    val breed: String?,
    val weight: Float?,
    val certified: Boolean,
    val verified: Boolean,
    val createdAt: Long,
    val updatedAt: Long,
    val needsSync: Boolean = true,
    val syncAttempts: Int = 0,
    val lastSyncAttemptTimestamp: Long = 0L,
    val syncStatus: String? = null // null, "SYNC_FAILED", or other status
)

@Entity(
    tableName = "mortality_records",
    foreignKeys = [
        ForeignKey(
            entity = FlockEntity::class,
            parentColumns = ["id"],
            childColumns = ["fowlId"],
            onDelete = ForeignKey.CASCADE
        )
    ],
    indices = [Index(value = ["fowlId"])]
)
data class MortalityEntity(
    @PrimaryKey val id: String,
    val fowlId: String,
    val cause: String,
    val description: String?,
    val weight: Float?,
    val photos: String?, // JSON array
    val recordedAt: Long,
    val createdAt: Long,
    val needsSync: Boolean = true
)

@Entity(
    tableName = "vaccination_records",
    foreignKeys = [
        ForeignKey(
            entity = FlockEntity::class,
            parentColumns = ["id"],
            childColumns = ["fowlId"],
            onDelete = ForeignKey.CASCADE
        )
    ],
    indices = [Index(value = ["fowlId"])]
)
data class VaccinationEntity(
    @PrimaryKey val id: String,
    val fowlId: String,
    val vaccineName: String,
    val dosage: String?,
    val veterinarian: String?,
    val nextDueDate: Long?,
    val notes: String?,
    val photos: String?, // JSON array
    val recordedAt: Long,
    val createdAt: Long,
    val needsSync: Boolean = true
)

@Entity(
    tableName = "sensor_data",
    indices = [
        Index(value = ["deviceId"]),
        Index(value = ["timestamp"])
    ]
)
data class SensorDataEntity(
    @PrimaryKey val id: String,
    val deviceId: String,
    val temperature: Float?,
    val humidity: Float?,
    val airQuality: Float?,
    val lightLevel: Float?,
    val noiseLevel: Float?,
    val timestamp: Long,
    val createdAt: Long,
    val needsSync: Boolean = true
)

@Entity(
    tableName = "update_records",
    foreignKeys = [
        ForeignKey(
            entity = FlockEntity::class,
            parentColumns = ["id"],
            childColumns = ["fowlId"],
            onDelete = ForeignKey.CASCADE
        )
    ],
    indices = [Index(value = ["fowlId"])]
)
data class UpdateEntity(
    @PrimaryKey val id: String,
    val fowlId: String,
    val updateType: String,
    val title: String,
    val description: String,
    val weight: Float?,
    val photos: String?, // JSON array
    val recordedAt: Long,
    val createdAt: Long,
    val needsSync: Boolean = true
)

@Dao
interface FlockDao {
    @Query("SELECT * FROM flocks WHERE id = :id")
    fun getById(id: String): Flow<FlockEntity?>

    @Query("SELECT * FROM flocks WHERE ownerId = :ownerId")
    fun getByOwner(ownerId: String): Flow<List<FlockEntity>>

    @Query("SELECT * FROM flocks WHERE type = :type")
    fun getByType(type: String): Flow<List<FlockEntity>>

    @Query("SELECT * FROM flocks WHERE fatherId = :parentId OR motherId = :parentId")
    fun getOffspring(parentId: String): Flow<List<FlockEntity>>

    @Query("SELECT * FROM flocks WHERE id IN (:ids)")
    fun getByIds(ids: List<String>): Flow<List<FlockEntity>>

    @Insert(onConflict = OnConflictStrategy.REPLACE)
    suspend fun insert(entity: FlockEntity)

    @Update
    suspend fun update(entity: FlockEntity)

    @Delete
    suspend fun delete(entity: FlockEntity)

    @Query("DELETE FROM flocks WHERE id = :id")
    suspend fun deleteById(id: String)

    @Query("SELECT * FROM flocks WHERE needsSync = 1") // 1 for true in SQLite
    suspend fun getUnsyncedFlocksSuspend(): List<FlockEntity>

    @Query("SELECT * FROM flocks WHERE syncStatus = :status")
    fun getFlocksBySyncStatus(status: String): Flow<List<FlockEntity>>

    @Query("UPDATE flocks SET syncStatus = :status WHERE id = :id")
    suspend fun updateSyncStatus(id: String, status: String)

<<<<<<< HEAD
    @Query("UPDATE flocks SET syncAttempts = :attempts, lastSyncAttemptTimestamp = :timestamp WHERE id = :id")
    suspend fun updateSyncAttempts(id: String, attempts: Int, timestamp: Long)

    @Query("UPDATE flocks SET needsSync = 0, syncAttempts = 0, syncStatus = NULL WHERE id = :id")
    suspend fun updateSyncStatusAndReset(id: String)
=======
    @Query("SELECT * FROM flocks WHERE id IN (:ids)")
    fun getByIds(ids: List<String>): Flow<List<FlockEntity>>

    @Query("UPDATE flocks SET syncAttempts = :attempts, lastSyncAttemptTimestamp = :timestamp WHERE id = :id")
    suspend fun updateSyncAttempts(id: String, attempts: Int, timestamp: Long)

    @Query("UPDATE flocks SET syncStatus = :status, needsSync = 0, syncAttempts = 0, lastSyncAttemptTimestamp = 0 WHERE id = :id")
    suspend fun updateSyncStatusAndReset(id: String, status: String)
>>>>>>> 53fe19c5
}

@Dao
interface MortalityDao {
    @Query("SELECT * FROM mortality_records WHERE fowlId = :fowlId ORDER BY recordedAt DESC")
    fun getMortalityForFowl(fowlId: String): Flow<List<MortalityEntity>>

    @Query("SELECT * FROM mortality_records ORDER BY recordedAt DESC")
    fun getAllMortality(): Flow<List<MortalityEntity>>

    @Insert(onConflict = OnConflictStrategy.REPLACE)
    suspend fun insert(entity: MortalityEntity)

    @Delete
    suspend fun delete(entity: MortalityEntity)

    @Query("DELETE FROM mortality_records WHERE id = :id")
    suspend fun deleteById(id: String)
}

@Dao
interface VaccinationDao {
    @Query("SELECT * FROM vaccination_records WHERE fowlId = :fowlId ORDER BY recordedAt DESC")
    fun getVaccinationForFowl(fowlId: String): Flow<List<VaccinationEntity>>

    @Query("SELECT * FROM vaccination_records WHERE nextDueDate <= :date")
    fun getUpcomingVaccinations(date: Long): Flow<List<VaccinationEntity>>

    @Insert(onConflict = OnConflictStrategy.REPLACE)
    suspend fun insert(entity: VaccinationEntity)

    @Delete
    suspend fun delete(entity: VaccinationEntity)

    @Query("DELETE FROM vaccination_records WHERE id = :id")
    suspend fun deleteById(id: String)
}

@Dao
interface SensorDataDao {
    @Query("SELECT * FROM sensor_data WHERE deviceId = :deviceId ORDER BY timestamp DESC LIMIT :limit")
    fun getByDevice(deviceId: String, limit: Int = 100): Flow<List<SensorDataEntity>>

    @Query("SELECT * FROM sensor_data ORDER BY timestamp DESC LIMIT :limit")
    fun getAll(limit: Int = 1000): Flow<List<SensorDataEntity>>

    @Query("SELECT * FROM sensor_data WHERE timestamp BETWEEN :startTime AND :endTime ORDER BY timestamp DESC")
    fun getByTimeRange(startTime: Long, endTime: Long): Flow<List<SensorDataEntity>>

    @Insert(onConflict = OnConflictStrategy.REPLACE)
    suspend fun insert(entity: SensorDataEntity)

    @Query("DELETE FROM sensor_data WHERE timestamp < :cutoffTime")
    suspend fun deleteOldData(cutoffTime: Long)
}

@Dao
interface UpdateDao {
    @Query("SELECT * FROM update_records WHERE fowlId = :fowlId ORDER BY recordedAt DESC")
    fun getUpdatesForFowl(fowlId: String): Flow<List<UpdateEntity>>

    @Query("SELECT * FROM update_records ORDER BY recordedAt DESC LIMIT :limit")
    fun getRecentUpdates(limit: Int = 50): Flow<List<UpdateEntity>>

    @Insert(onConflict = OnConflictStrategy.REPLACE)
    suspend fun insert(entity: UpdateEntity)

    @Delete
    suspend fun delete(entity: UpdateEntity)

    @Query("DELETE FROM update_records WHERE id = :id")
    suspend fun deleteById(id: String)
}

@Database(
    entities = [
        FlockEntity::class,
        MortalityEntity::class,
        VaccinationEntity::class,
        SensorDataEntity::class,
        UpdateEntity::class,
        LineageLinkEntity::class // Added LineageLinkEntity
    ],
    version = 4, // Incremented version for syncAttempts and lastSyncAttemptTimestamp
    exportSchema = false // Set to true for production and provide schema location
)
@TypeConverters(Converters::class)
abstract class FarmDatabase : RoomDatabase() {
    abstract fun flockDao(): FlockDao
    abstract fun mortalityDao(): MortalityDao
    abstract fun vaccinationDao(): VaccinationDao
    abstract fun sensorDataDao(): SensorDataDao
    abstract fun updateDao(): UpdateDao
    abstract fun lineageDao(): LineageDao // Added LineageDao
}

class Converters {
    @TypeConverter
    fun fromStringList(value: List<String>?): String? {
        return value?.joinToString(",")
    }

    @TypeConverter
    fun toStringList(value: String?): List<String>? {
        return value?.split(",")?.map { it.trim() }
    }

    @TypeConverter
    fun fromRelationshipType(type: RelationshipType?): String? {
        return type?.name
    }

    @TypeConverter
    fun toRelationshipType(name: String?): RelationshipType? {
        return name?.let { RelationshipType.valueOf(it) }
    }
}<|MERGE_RESOLUTION|>--- conflicted
+++ resolved
@@ -140,9 +140,6 @@
     @Query("SELECT * FROM flocks WHERE fatherId = :parentId OR motherId = :parentId")
     fun getOffspring(parentId: String): Flow<List<FlockEntity>>
 
-    @Query("SELECT * FROM flocks WHERE id IN (:ids)")
-    fun getByIds(ids: List<String>): Flow<List<FlockEntity>>
-
     @Insert(onConflict = OnConflictStrategy.REPLACE)
     suspend fun insert(entity: FlockEntity)
 
@@ -164,22 +161,11 @@
     @Query("UPDATE flocks SET syncStatus = :status WHERE id = :id")
     suspend fun updateSyncStatus(id: String, status: String)
 
-<<<<<<< HEAD
     @Query("UPDATE flocks SET syncAttempts = :attempts, lastSyncAttemptTimestamp = :timestamp WHERE id = :id")
     suspend fun updateSyncAttempts(id: String, attempts: Int, timestamp: Long)
 
-    @Query("UPDATE flocks SET needsSync = 0, syncAttempts = 0, syncStatus = NULL WHERE id = :id")
+    @Query("UPDATE flocks SET needsSync = 0, syncStatus = null, syncAttempts = 0, lastSyncAttemptTimestamp = 0 WHERE id = :id")
     suspend fun updateSyncStatusAndReset(id: String)
-=======
-    @Query("SELECT * FROM flocks WHERE id IN (:ids)")
-    fun getByIds(ids: List<String>): Flow<List<FlockEntity>>
-
-    @Query("UPDATE flocks SET syncAttempts = :attempts, lastSyncAttemptTimestamp = :timestamp WHERE id = :id")
-    suspend fun updateSyncAttempts(id: String, attempts: Int, timestamp: Long)
-
-    @Query("UPDATE flocks SET syncStatus = :status, needsSync = 0, syncAttempts = 0, lastSyncAttemptTimestamp = 0 WHERE id = :id")
-    suspend fun updateSyncStatusAndReset(id: String, status: String)
->>>>>>> 53fe19c5
 }
 
 @Dao
