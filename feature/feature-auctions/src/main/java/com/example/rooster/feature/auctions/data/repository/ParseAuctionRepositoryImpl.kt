package com.example.rooster.feature.auctions.data.repository

import com.example.rooster.core.common.Result
import com.example.rooster.core.common.models.auction.AuctionListing
import com.example.rooster.core.common.models.auction.AuctionWinner
import com.example.rooster.core.common.models.auction.EnhancedAuctionBid
import com.example.rooster.core.common.enums.AuctionStatus
import com.example.rooster.core.common.enums.BidMonitoringCategory
import com.example.rooster.core.common.enums.DepositStatus
import com.example.rooster.core.common.enums.BidStatus
import com.example.rooster.core.common.enums.AuctionPaymentStatus
import com.example.rooster.feature.auctions.domain.repository.AuctionRepository
import kotlinx.coroutines.Dispatchers
import kotlinx.coroutines.flow.Flow
import kotlinx.coroutines.flow.flow
import kotlinx.coroutines.flow.flowOn
import kotlinx.coroutines.withContext
import kotlinx.coroutines.delay
import timber.log.Timber
import javax.inject.Inject
import javax.inject.Singleton

@Singleton
class ParseAuctionRepositoryImpl @Inject constructor() : AuctionRepository {

    override fun getActiveAuctions(): Flow<Result<List<AuctionListing>>> = flow {
        emit(Result.Loading)
        try {
            delay(1000) // Simulate network delay

            // Mock auction data for demonstration
            val mockAuctions = listOf(
                AuctionListing(
                    auctionId = "auction_1",
                    title = "Premium Broiler Chickens",
                    description = "High-quality broiler chickens, 6 weeks old",
                    startingPrice = 500.0,
                    currentBid = 750.0,
                    minimumIncrement = 50.0,
                    startTime = java.util.Date(System.currentTimeMillis() - 3600000),
                    endTime = java.util.Date(System.currentTimeMillis() + 7200000),
                    sellerId = "seller_1",
                    sellerName = "Ravi Kumar",
                    fowlId = "fowl_123",
                    bidCount = 5,
                    isReserveSet = true,
                    reservePrice = 600.0,
                    imageUrls = listOf("https://example.com/chicken1.jpg"),
                    status = AuctionStatus.ACTIVE,
                    location = "Guntur, AP",
                    category = "Broiler",
                    customDurationHours = 24,
                    minimumBidPrice = 500.0,
                    requiresBidderDeposit = true,
                    bidderDepositPercentage = 10.0,
                    allowsProxyBidding = true,
                    sellerBidMonitoring = BidMonitoringCategory.ALL_BIDS,
                    autoExtendOnLastMinuteBid = true,
                    extensionMinutes = 5,
                    buyNowPrice = 1000.0,
                    watchers = 12
                ),
                AuctionListing(
                    auctionId = "auction_2",
                    title = "Country Chickens - Desi Breed",
                    description = "Native breed chickens, excellent for free-range farming",
                    startingPrice = 300.0,
                    currentBid = 450.0,
                    minimumIncrement = 25.0,
                    startTime = java.util.Date(System.currentTimeMillis() - 1800000),
                    endTime = java.util.Date(System.currentTimeMillis() + 5400000),
                    sellerId = "seller_2",
                    sellerName = "Lakshmi Devi",
                    fowlId = "fowl_456",
                    bidCount = 8,
                    isReserveSet = false,
                    reservePrice = 0.0,
                    imageUrls = listOf("https://example.com/chicken2.jpg"),
                    status = AuctionStatus.ACTIVE,
                    location = "Vijayawada, AP",
                    category = "Country",
                    customDurationHours = 48,
                    minimumBidPrice = 300.0,
                    requiresBidderDeposit = false,
                    bidderDepositPercentage = 0.0,
                    allowsProxyBidding = false,
                    sellerBidMonitoring = BidMonitoringCategory.WINNING_BIDS_ONLY,
                    autoExtendOnLastMinuteBid = false,
                    extensionMinutes = 0,
                    buyNowPrice = 0.0,
                    watchers = 8
                )
            )

            emit(Result.Success(mockAuctions))
        } catch (e: Exception) {
            Timber.e(e, "Error fetching active auctions")
            emit(Result.Error(e))
        }
    }.flowOn(Dispatchers.IO)

    override fun getEnhancedAuctionBids(auctionId: String): Flow<Result<List<EnhancedAuctionBid>>> =
        flow {
            emit(Result.Loading)
        try {
            delay(500) // Simulate network delay

            // Mock bid data for demonstration
            val mockBids = listOf(
                EnhancedAuctionBid(
                    bidId = "bid_1",
                    auctionId = auctionId,
                    bidderId = "bidder_1",
                    bidderName = "Suresh Reddy",
                    bidAmount = 750.0,
                    bidTime = java.util.Date(System.currentTimeMillis() - 300000),
                    isWinning = true,
                    isProxyBid = false,
                    proxyMaxAmount = 0.0,
                    depositAmount = 75.0,
                    depositStatus = DepositStatus.PAID,
                    bidStatus = BidStatus.ACTIVE,
                    bidMessage = "Great chickens!",
                    bidderRating = 4.5,
                    previousBidCount = 2
                ),
                EnhancedAuctionBid(
                    bidId = "bid_2",
                    auctionId = auctionId,
                    bidderId = "bidder_2",
                    bidderName = "Priya Sharma",
                    bidAmount = 700.0,
                    bidTime = java.util.Date(System.currentTimeMillis() - 600000),
                    isWinning = false,
                    isProxyBid = true,
                    proxyMaxAmount = 800.0,
                    depositAmount = 70.0,
                    depositStatus = DepositStatus.PAID,
                    bidStatus = BidStatus.OUTBID,
                    bidMessage = "",
                    bidderRating = 4.2,
                    previousBidCount = 1
                )
            )

            emit(Result.Success(mockBids))
        } catch (e: Exception) {
            Timber.e(e, "Error fetching auction bids for auction: $auctionId")
            emit(Result.Error(e))
        }
    }.flowOn(Dispatchers.IO)

    override fun getAuctionWinner(auctionId: String): Flow<Result<AuctionWinner?>> = flow {
        emit(Result.Loading)
        try {
            delay(300) // Simulate network delay

            // For demo purposes, only return winner for completed auctions
            if (auctionId == "completed_auction_1") {
                val mockWinner = AuctionWinner(
                    auctionId = auctionId,
                    winnerId = "winner_1",
                    winnerName = "Rajesh Kumar",
                    winningBid = 850.0,
                    paymentDeadline = java.util.Date(System.currentTimeMillis() + 86400000),
                    paymentStatus = AuctionPaymentStatus.PENDING,
                    backupBidders = emptyList()
                )
                emit(Result.Success(mockWinner))
            } else {
                emit(Result.Success(null))
            }
        } catch (e: Exception) {
            Timber.e(e, "Error fetching auction winner for auction: $auctionId")
            emit(Result.Error(e))
        }
    }.flowOn(Dispatchers.IO)

    override suspend fun submitBidWithDeposit(
        auctionId: String,
        bidAmount: Double,
        depositAmount: Double,
        paymentId: String,
        bidderId: String,
        bidderName: String
    ): Result<Boolean> = withContext(Dispatchers.IO) {
        try {
            // Validate input
            if (!validateBidSubmission(auctionId, bidAmount, depositAmount, paymentId)) {
                return@withContext Result.Error(IllegalArgumentException("Invalid bid submission parameters"))
            }

            // Simulate bid submission processing
            delay(2000)

            Timber.d("Bid submitted successfully: auctionId=$auctionId, bidAmount=$bidAmount, deposit=$depositAmount")

            // Simulate 90% success rate
            if (Math.random() < 0.9) {
                Result.Success(true)
            } else {
                Result.Error(Exception("Bid submission failed - auction may have ended"))
            }

        } catch (e: Exception) {
            Timber.e(e, "Error submitting bid with deposit")
            Result.Error(e)
        }
    }

    override suspend fun submitBid(
        auctionId: String,
        bidAmount: Double,
        bidderId: String,
        bidderName: String
    ): Result<Boolean> = withContext(Dispatchers.IO) {
        try {
            // Validate input
            if (!validateBidSubmission(auctionId, bidAmount)) {
                return@withContext Result.Error(IllegalArgumentException("Invalid bid submission parameters"))
            }

            // Simulate bid submission processing
            delay(1500)

            Timber.d("Bid submitted successfully: auctionId=$auctionId, bidAmount=$bidAmount")

            // Simulate 95% success rate for simple bids
            if (Math.random() < 0.95) {
                Result.Success(true)
            } else {
                Result.Error(Exception("Bid submission failed - you may have been outbid"))
            }

        } catch (e: Exception) {
            Timber.e(e, "Error submitting bid")
            Result.Error(e)
        }
    }

<<<<<<< HEAD
    override suspend fun updateAuctionCurrentBid(
        auctionId: String,
        newBidAmount: Double
    ): Result<Unit> = withContext(Dispatchers.IO) {
        try {
            // Validate input
            if (auctionId.isBlank() || newBidAmount <= 0.0) {
                return@withContext Result.Error(IllegalArgumentException("Invalid auction update parameters"))
            }

            // Simulate update processing
            delay(500)

            Timber.d("Auction current bid updated: auctionId=$auctionId, newBid=$newBidAmount")
            Result.Success(Unit)

        } catch (e: Exception) {
            Timber.e(e, "Error updating auction current bid")
            Result.Error(e)
        }
    }

    /**
     * Validates bid submission parameters
     */
    private fun validateBidSubmission(
        auctionId: String,
        bidAmount: Double,
        depositAmount: Double = 0.0,
        paymentId: String = ""
    ): Boolean {
        if (auctionId.isBlank()) {
            Timber.w("Validation failed: empty auctionId")
            return false
        }
        if (bidAmount <= 0.0) {
            Timber.w("Validation failed: invalid bidAmount $bidAmount")
            return false
        }
        if (depositAmount > 0 && paymentId.isBlank()) {
            Timber.w("Validation failed: deposit required but no paymentId")
            return false
=======
    override suspend fun submitBidWithDeposit(
        auctionId: String,
        bidAmount: Double,
        depositAmount: Double,
        paymentId: String,
        bidderId: String, // No longer needed, but kept for signature compatibility
        bidderName: String // No longer needed
    ): Result<Boolean> = withContext(Dispatchers.IO) {
        // Validate input
        if (auctionId.isBlank() || bidAmount <= 0.0) {
            val err = IllegalArgumentException("Invalid bid submission: missing auctionId or invalid bidAmount.")
            FirebaseCrashlytics.getInstance().recordException(err)
            return@withContext Result.Error(err)
        }
        // Deposit validation
        if (depositAmount > 0 && paymentId.isBlank()) {
            val err = IllegalArgumentException("Invalid bid submission: missing paymentId for deposit.")
            FirebaseCrashlytics.getInstance().recordException(err)
            return@withContext Result.Error(err)
        }

        val maxAttempts = 3 // Reduced retry attempts for cloud functions
        var attempt = 0
        var lastError: Exception? = null

        while (attempt < maxAttempts) {
            try {
                val params = hashMapOf<String, Any>(
                    "auctionId" to auctionId,
                    "bidAmount" to bidAmount
                )
                if (depositAmount > 0) {
                    params["depositAmount"] = depositAmount
                    params["paymentId"] = paymentId
                }

                // Call the new, atomic Cloud Function
                com.parse.ParseCloud.callFunction<Map<String, Any>>("submitAuctionBid", params)
                
                // If the cloud function executes without throwing an exception, it was successful.
                return@withContext Result.Success(true)

            } catch (e: Exception) {
                lastError = e
                if (isTransientError(e)) {
                    attempt++
                    if (attempt < maxAttempts) {
                        val backoff = (2.0.pow(attempt.toDouble()) * 500L).toLong()
                        FirebaseCrashlytics.getInstance().recordException(e) // Log transient errors too
                        kotlinx.coroutines.delay(backoff)
                    }
                } else {
                    // This is a permanent error (e.g., bid too low, auction closed)
                    FirebaseCrashlytics.getInstance().recordException(e)
                    return@withContext Result.Error(e)
                }
            }
        }
        // If all retries fail
        Result.Error(lastError ?: Exception("Unknown error submitting bid after $maxAttempts attempts"))
    }

    private fun isTransientError(e: Exception?): Boolean {
        if (e == null) return false
        return e is java.io.IOException || (e is com.parse.ParseException &&
            (e.code == com.parse.ParseException.CONNECTION_FAILED ||
             e.code == com.parse.ParseException.TIMEOUT)) ||
            e.message?.contains("timeout", true) == true
    }

    // TODO: Implement submitBid, submitBidWithDeposit, updateAuctionCurrentBid using Parse SDK
    // These would likely call Parse Cloud functions for atomicity and server-side validation.
    // Example:
    // override suspend fun submitBid(...): Result<Boolean> = withContext(Dispatchers.IO) {
    //     try {
    //         val params = hashMapOf(...)
    //         ParseCloud.callFunction<Boolean>("submitAuctionBid", params).await() // Using await() for suspend
    //         Result.Success(true)
    //     } catch (e: Exception) {
    //         Result.Error(e)
    //     }
    // }
}

// Helper extension for suspendGet that returns null if not found, rather than throwing.
suspend fun <T : ParseObject> ParseQuery<T>.suspendGetFirst(): T? {
    return try {
        limit = 1
        val results = suspendFind()
        results.firstOrNull()
    } catch (e: com.parse.ParseException) {
        if (e.code == com.parse.ParseException.OBJECT_NOT_FOUND) {
            null
        } else {
            throw e
>>>>>>> 53fe19c5
        }
        return true
    }
}<|MERGE_RESOLUTION|>--- conflicted
+++ resolved
@@ -1,6 +1,7 @@
 package com.example.rooster.feature.auctions.data.repository
 
 import com.example.rooster.core.common.Result
+import com.example.rooster.core.common.asResult
 import com.example.rooster.core.common.models.auction.AuctionListing
 import com.example.rooster.core.common.models.auction.AuctionWinner
 import com.example.rooster.core.common.models.auction.EnhancedAuctionBid
@@ -8,349 +9,178 @@
 import com.example.rooster.core.common.enums.BidMonitoringCategory
 import com.example.rooster.core.common.enums.DepositStatus
 import com.example.rooster.core.common.enums.BidStatus
+import com.example.rooster.core.common.enums.OfferResponse
 import com.example.rooster.core.common.enums.AuctionPaymentStatus
+import com.example.rooster.core.common.models.auction.BackupBidder
 import com.example.rooster.feature.auctions.domain.repository.AuctionRepository
+import com.google.firebase.crashlytics.FirebaseCrashlytics
+import com.parse.ParseObject
+import com.parse.ParseQuery
+import com.parse.ParseUser
+import com.parse.coroutines.suspendFind
+import com.parse.coroutines.suspendGet
+import com.parse.coroutines.suspendCount
 import kotlinx.coroutines.Dispatchers
+import kotlinx.coroutines.channels.awaitClose
 import kotlinx.coroutines.flow.Flow
+import kotlinx.coroutines.flow.callbackFlow
 import kotlinx.coroutines.flow.flow
 import kotlinx.coroutines.flow.flowOn
 import kotlinx.coroutines.withContext
-import kotlinx.coroutines.delay
-import timber.log.Timber
+import java.util.Date
 import javax.inject.Inject
-import javax.inject.Singleton
-
-@Singleton
+
 class ParseAuctionRepositoryImpl @Inject constructor() : AuctionRepository {
 
-    override fun getActiveAuctions(): Flow<Result<List<AuctionListing>>> = flow {
-        emit(Result.Loading)
+    override fun getActiveAuctions(): Flow<Result<List<AuctionListing>>> = callbackFlow {
+        trySend(Result.Loading)
+        val query = ParseQuery.getQuery<ParseObject>("AuctionListing") // Use constant for class name
+        query.whereEqualTo("isActive", true)
+        query.whereGreaterThanOrEqualTo("endTime", Date())
+        query.include("seller")
+        query.orderByAscending("endTime")
+        query.limit = 50
+
         try {
-            delay(1000) // Simulate network delay
-
-            // Mock auction data for demonstration
-            val mockAuctions = listOf(
-                AuctionListing(
-                    auctionId = "auction_1",
-                    title = "Premium Broiler Chickens",
-                    description = "High-quality broiler chickens, 6 weeks old",
-                    startingPrice = 500.0,
-                    currentBid = 750.0,
-                    minimumIncrement = 50.0,
-                    startTime = java.util.Date(System.currentTimeMillis() - 3600000),
-                    endTime = java.util.Date(System.currentTimeMillis() + 7200000),
-                    sellerId = "seller_1",
-                    sellerName = "Ravi Kumar",
-                    fowlId = "fowl_123",
-                    bidCount = 5,
-                    isReserveSet = true,
-                    reservePrice = 600.0,
-                    imageUrls = listOf("https://example.com/chicken1.jpg"),
-                    status = AuctionStatus.ACTIVE,
-                    location = "Guntur, AP",
-                    category = "Broiler",
-                    customDurationHours = 24,
-                    minimumBidPrice = 500.0,
-                    requiresBidderDeposit = true,
-                    bidderDepositPercentage = 10.0,
-                    allowsProxyBidding = true,
-                    sellerBidMonitoring = BidMonitoringCategory.ALL_BIDS,
-                    autoExtendOnLastMinuteBid = true,
-                    extensionMinutes = 5,
-                    buyNowPrice = 1000.0,
-                    watchers = 12
-                ),
-                AuctionListing(
-                    auctionId = "auction_2",
-                    title = "Country Chickens - Desi Breed",
-                    description = "Native breed chickens, excellent for free-range farming",
-                    startingPrice = 300.0,
-                    currentBid = 450.0,
-                    minimumIncrement = 25.0,
-                    startTime = java.util.Date(System.currentTimeMillis() - 1800000),
-                    endTime = java.util.Date(System.currentTimeMillis() + 5400000),
-                    sellerId = "seller_2",
-                    sellerName = "Lakshmi Devi",
-                    fowlId = "fowl_456",
-                    bidCount = 8,
-                    isReserveSet = false,
-                    reservePrice = 0.0,
-                    imageUrls = listOf("https://example.com/chicken2.jpg"),
-                    status = AuctionStatus.ACTIVE,
-                    location = "Vijayawada, AP",
-                    category = "Country",
-                    customDurationHours = 48,
-                    minimumBidPrice = 300.0,
-                    requiresBidderDeposit = false,
-                    bidderDepositPercentage = 0.0,
-                    allowsProxyBidding = false,
-                    sellerBidMonitoring = BidMonitoringCategory.WINNING_BIDS_ONLY,
-                    autoExtendOnLastMinuteBid = false,
-                    extensionMinutes = 0,
-                    buyNowPrice = 0.0,
-                    watchers = 8
+            val objects = query.suspendFind() // Using com.parse.coroutines.suspendFind
+            val auctions = objects.mapNotNull { obj ->
+                try {
+                    val seller = obj.getParseUser("seller")
+                    AuctionListing(
+                        auctionId = obj.objectId,
+                        title = obj.getString("title") ?: "",
+                        description = obj.getString("description") ?: "",
+                        startingPrice = obj.getDouble("startingPrice"),
+                        currentBid = obj.getDouble("currentBid"),
+                        minimumIncrement = obj.getDouble("minimumIncrement"),
+                        startTime = obj.getDate("startTime") ?: Date(),
+                        endTime = obj.getDate("endTime") ?: Date(),
+                        sellerId = seller?.objectId ?: "",
+                        sellerName = seller?.username ?: "Unknown Seller",
+                        fowlId = obj.getString("fowlId") ?: "",
+                        bidCount = obj.getInt("bidCount"),
+                        isReserveSet = obj.getBoolean("isReserveSet"),
+                        reservePrice = obj.getDouble("reservePrice"),
+                        imageUrls = obj.getList<String>("imageUrls") ?: emptyList(),
+                        status = AuctionStatus.valueOf(obj.getString("status") ?: AuctionStatus.ACTIVE.name),
+                        location = obj.getString("location") ?: "",
+                        category = obj.getString("category") ?: "",
+                        customDurationHours = obj.getInt("customDurationHours"),
+                        minimumBidPrice = obj.getDouble("minimumBidPrice"),
+                        requiresBidderDeposit = obj.getBoolean("requiresBidderDeposit"),
+                        bidderDepositPercentage = obj.getDouble("bidderDepositPercentage"),
+                        allowsProxyBidding = obj.getBoolean("allowsProxyBidding"),
+                        sellerBidMonitoring = BidMonitoringCategory.valueOf(obj.getString("sellerBidMonitoring") ?: BidMonitoringCategory.ALL_BIDS.name),
+                        autoExtendOnLastMinuteBid = obj.getBoolean("autoExtendOnLastMinuteBid"),
+                        extensionMinutes = obj.getInt("extensionMinutes"),
+                        buyNowPrice = obj.getDouble("buyNowPrice"),
+                        watchers = obj.getInt("watchers")
+                    )
+                } catch (ex: Exception) {
+                    FirebaseCrashlytics.getInstance().recordException(ex)
+                    null
+                }
+            }
+            trySend(Result.Success(auctions)).isSuccess
+        } catch (e: Exception) {
+            FirebaseCrashlytics.getInstance().recordException(e)
+            trySend(Result.Error(e)).isFailure
+        }
+        awaitClose { /* Optional: cancel query if needed */ }
+    }.flowOn(Dispatchers.IO)
+
+    override fun getEnhancedAuctionBids(auctionId: String): Flow<Result<List<EnhancedAuctionBid>>> = callbackFlow {
+        trySend(Result.Loading)
+        val query = ParseQuery.getQuery<ParseObject>("Bid") // Use constant for class name "EnhancedAuctionBid" might be better
+        query.whereEqualTo("listingId", auctionId) // Assuming "listingId" is the field for auctionId
+        query.include("bidder")
+        query.orderByDescending("bidAmount")
+        query.limit = 100
+
+        try {
+            val objects = query.suspendFind()
+            val bids = objects.mapNotNull { obj ->
+                try {
+                    val bidderUser = obj.getParseUser("bidder")
+                    EnhancedAuctionBid(
+                        bidId = obj.objectId,
+                        auctionId = obj.getString("listingId") ?: "",
+                        bidderId = bidderUser?.objectId ?: "",
+                        bidderName = bidderUser?.username ?: "Unknown Bidder",
+                        bidAmount = obj.getDouble("bidAmount"),
+                        bidTime = obj.createdAt ?: Date(),
+                        isWinning = obj.getBoolean("isWinning"),
+                        isProxyBid = obj.getBoolean("isProxyBid"),
+                        proxyMaxAmount = obj.getDouble("proxyMaxAmount"),
+                        depositAmount = obj.getDouble("depositAmount"),
+                        depositStatus = obj.getString("depositStatus")?.let { DepositStatus.valueOf(it) },
+                        bidStatus = BidStatus.valueOf(obj.getString("bidStatus") ?: BidStatus.ACTIVE.name),
+                        bidMessage = obj.getString("bidMessage"),
+                        bidderRating = obj.getDouble("bidderRating"),
+                        previousBidCount = obj.getInt("previousBidCount")
+                    )
+                } catch (ex: Exception) {
+                    FirebaseCrashlytics.getInstance().recordException(ex)
+                    null
+                }
+            }
+            trySend(Result.Success(bids)).isSuccess
+        } catch (e: Exception) {
+            FirebaseCrashlytics.getInstance().recordException(e)
+            trySend(Result.Error(e)).isFailure
+        }
+        awaitClose { }
+    }.flowOn(Dispatchers.IO)
+
+    override fun getAuctionWinner(auctionId: String): Flow<Result<AuctionWinner?>> = callbackFlow {
+        trySend(Result.Loading)
+        val query = ParseQuery.getQuery<ParseObject>("AuctionWinner") // Use constant
+        query.whereEqualTo("auctionId", auctionId)
+        query.include("winnerUser") // Assuming "winnerUser" is the Pointer to User for winner
+
+        try {
+            val obj = query.suspendGetFirst() // Use suspendGetFirst if only one winner is expected
+            if (obj != null) {
+                val winnerUser = obj.getParseUser("winnerUser")
+                val backupRaw = obj.getList<Map<String, Any>>("backupBidders") ?: emptyList()
+                val backups = backupRaw.mapNotNull { item ->
+                    try {
+                        BackupBidder(
+                            bidderId = item["bidderId"] as? String ?: "",
+                            bidderName = item["bidderName"] as? String ?: "",
+                            bidAmount = (item["bidAmount"] as? Number)?.toDouble() ?: 0.0,
+                            offerSentTime = item["offerSentTime"] as? Date,
+                            offerResponse = (item["offerResponse"] as? String)?.let { OfferResponse.valueOf(it) },
+                            responseDeadline = item["responseDeadline"] as? Date
+                        )
+                    } catch (e: Exception) { null }
+                }
+                val auctionWinner = AuctionWinner(
+                    auctionId = obj.getString("auctionId") ?: "",
+                    winnerId = winnerUser?.objectId ?: "",
+                    winnerName = winnerUser?.username ?: "",
+                    winningBid = obj.getDouble("winningBid"),
+                    paymentDeadline = obj.getDate("paymentDeadline") ?: Date(),
+                    paymentStatus = AuctionPaymentStatus.valueOf(obj.getString("paymentStatus") ?: AuctionPaymentStatus.PENDING.name),
+                    backupBidders = backups
                 )
-            )
-
-            emit(Result.Success(mockAuctions))
+                trySend(Result.Success(auctionWinner)).isSuccess
+            } else {
+                trySend(Result.Success(null)).isSuccess // No winner found
+            }
+        } catch (e: com.parse.ParseException) {
+            if (e.code == com.parse.ParseException.OBJECT_NOT_FOUND) {
+                trySend(Result.Success(null)).isSuccess // No winner found is not an error for this call
+            } else {
+                FirebaseCrashlytics.getInstance().recordException(e)
+                trySend(Result.Error(e)).isFailure
+            }
         } catch (e: Exception) {
-            Timber.e(e, "Error fetching active auctions")
-            emit(Result.Error(e))
-        }
+             FirebaseCrashlytics.getInstance().recordException(e)
+             trySend(Result.Error(e)).isFailure
+        }
+        awaitClose { }
     }.flowOn(Dispatchers.IO)
-
-    override fun getEnhancedAuctionBids(auctionId: String): Flow<Result<List<EnhancedAuctionBid>>> =
-        flow {
-            emit(Result.Loading)
-        try {
-            delay(500) // Simulate network delay
-
-            // Mock bid data for demonstration
-            val mockBids = listOf(
-                EnhancedAuctionBid(
-                    bidId = "bid_1",
-                    auctionId = auctionId,
-                    bidderId = "bidder_1",
-                    bidderName = "Suresh Reddy",
-                    bidAmount = 750.0,
-                    bidTime = java.util.Date(System.currentTimeMillis() - 300000),
-                    isWinning = true,
-                    isProxyBid = false,
-                    proxyMaxAmount = 0.0,
-                    depositAmount = 75.0,
-                    depositStatus = DepositStatus.PAID,
-                    bidStatus = BidStatus.ACTIVE,
-                    bidMessage = "Great chickens!",
-                    bidderRating = 4.5,
-                    previousBidCount = 2
-                ),
-                EnhancedAuctionBid(
-                    bidId = "bid_2",
-                    auctionId = auctionId,
-                    bidderId = "bidder_2",
-                    bidderName = "Priya Sharma",
-                    bidAmount = 700.0,
-                    bidTime = java.util.Date(System.currentTimeMillis() - 600000),
-                    isWinning = false,
-                    isProxyBid = true,
-                    proxyMaxAmount = 800.0,
-                    depositAmount = 70.0,
-                    depositStatus = DepositStatus.PAID,
-                    bidStatus = BidStatus.OUTBID,
-                    bidMessage = "",
-                    bidderRating = 4.2,
-                    previousBidCount = 1
-                )
-            )
-
-            emit(Result.Success(mockBids))
-        } catch (e: Exception) {
-            Timber.e(e, "Error fetching auction bids for auction: $auctionId")
-            emit(Result.Error(e))
-        }
-    }.flowOn(Dispatchers.IO)
-
-    override fun getAuctionWinner(auctionId: String): Flow<Result<AuctionWinner?>> = flow {
-        emit(Result.Loading)
-        try {
-            delay(300) // Simulate network delay
-
-            // For demo purposes, only return winner for completed auctions
-            if (auctionId == "completed_auction_1") {
-                val mockWinner = AuctionWinner(
-                    auctionId = auctionId,
-                    winnerId = "winner_1",
-                    winnerName = "Rajesh Kumar",
-                    winningBid = 850.0,
-                    paymentDeadline = java.util.Date(System.currentTimeMillis() + 86400000),
-                    paymentStatus = AuctionPaymentStatus.PENDING,
-                    backupBidders = emptyList()
-                )
-                emit(Result.Success(mockWinner))
-            } else {
-                emit(Result.Success(null))
-            }
-        } catch (e: Exception) {
-            Timber.e(e, "Error fetching auction winner for auction: $auctionId")
-            emit(Result.Error(e))
-        }
-    }.flowOn(Dispatchers.IO)
-
-    override suspend fun submitBidWithDeposit(
-        auctionId: String,
-        bidAmount: Double,
-        depositAmount: Double,
-        paymentId: String,
-        bidderId: String,
-        bidderName: String
-    ): Result<Boolean> = withContext(Dispatchers.IO) {
-        try {
-            // Validate input
-            if (!validateBidSubmission(auctionId, bidAmount, depositAmount, paymentId)) {
-                return@withContext Result.Error(IllegalArgumentException("Invalid bid submission parameters"))
-            }
-
-            // Simulate bid submission processing
-            delay(2000)
-
-            Timber.d("Bid submitted successfully: auctionId=$auctionId, bidAmount=$bidAmount, deposit=$depositAmount")
-
-            // Simulate 90% success rate
-            if (Math.random() < 0.9) {
-                Result.Success(true)
-            } else {
-                Result.Error(Exception("Bid submission failed - auction may have ended"))
-            }
-
-        } catch (e: Exception) {
-            Timber.e(e, "Error submitting bid with deposit")
-            Result.Error(e)
-        }
-    }
-
-    override suspend fun submitBid(
-        auctionId: String,
-        bidAmount: Double,
-        bidderId: String,
-        bidderName: String
-    ): Result<Boolean> = withContext(Dispatchers.IO) {
-        try {
-            // Validate input
-            if (!validateBidSubmission(auctionId, bidAmount)) {
-                return@withContext Result.Error(IllegalArgumentException("Invalid bid submission parameters"))
-            }
-
-            // Simulate bid submission processing
-            delay(1500)
-
-            Timber.d("Bid submitted successfully: auctionId=$auctionId, bidAmount=$bidAmount")
-
-            // Simulate 95% success rate for simple bids
-            if (Math.random() < 0.95) {
-                Result.Success(true)
-            } else {
-                Result.Error(Exception("Bid submission failed - you may have been outbid"))
-            }
-
-        } catch (e: Exception) {
-            Timber.e(e, "Error submitting bid")
-            Result.Error(e)
-        }
-    }
-
-<<<<<<< HEAD
-    override suspend fun updateAuctionCurrentBid(
-        auctionId: String,
-        newBidAmount: Double
-    ): Result<Unit> = withContext(Dispatchers.IO) {
-        try {
-            // Validate input
-            if (auctionId.isBlank() || newBidAmount <= 0.0) {
-                return@withContext Result.Error(IllegalArgumentException("Invalid auction update parameters"))
-            }
-
-            // Simulate update processing
-            delay(500)
-
-            Timber.d("Auction current bid updated: auctionId=$auctionId, newBid=$newBidAmount")
-            Result.Success(Unit)
-
-        } catch (e: Exception) {
-            Timber.e(e, "Error updating auction current bid")
-            Result.Error(e)
-        }
-    }
-
-    /**
-     * Validates bid submission parameters
-     */
-    private fun validateBidSubmission(
-        auctionId: String,
-        bidAmount: Double,
-        depositAmount: Double = 0.0,
-        paymentId: String = ""
-    ): Boolean {
-        if (auctionId.isBlank()) {
-            Timber.w("Validation failed: empty auctionId")
-            return false
-        }
-        if (bidAmount <= 0.0) {
-            Timber.w("Validation failed: invalid bidAmount $bidAmount")
-            return false
-        }
-        if (depositAmount > 0 && paymentId.isBlank()) {
-            Timber.w("Validation failed: deposit required but no paymentId")
-            return false
-=======
-    override suspend fun submitBidWithDeposit(
-        auctionId: String,
-        bidAmount: Double,
-        depositAmount: Double,
-        paymentId: String,
-        bidderId: String, // No longer needed, but kept for signature compatibility
-        bidderName: String // No longer needed
-    ): Result<Boolean> = withContext(Dispatchers.IO) {
-        // Validate input
-        if (auctionId.isBlank() || bidAmount <= 0.0) {
-            val err = IllegalArgumentException("Invalid bid submission: missing auctionId or invalid bidAmount.")
-            FirebaseCrashlytics.getInstance().recordException(err)
-            return@withContext Result.Error(err)
-        }
-        // Deposit validation
-        if (depositAmount > 0 && paymentId.isBlank()) {
-            val err = IllegalArgumentException("Invalid bid submission: missing paymentId for deposit.")
-            FirebaseCrashlytics.getInstance().recordException(err)
-            return@withContext Result.Error(err)
-        }
-
-        val maxAttempts = 3 // Reduced retry attempts for cloud functions
-        var attempt = 0
-        var lastError: Exception? = null
-
-        while (attempt < maxAttempts) {
-            try {
-                val params = hashMapOf<String, Any>(
-                    "auctionId" to auctionId,
-                    "bidAmount" to bidAmount
-                )
-                if (depositAmount > 0) {
-                    params["depositAmount"] = depositAmount
-                    params["paymentId"] = paymentId
-                }
-
-                // Call the new, atomic Cloud Function
-                com.parse.ParseCloud.callFunction<Map<String, Any>>("submitAuctionBid", params)
-                
-                // If the cloud function executes without throwing an exception, it was successful.
-                return@withContext Result.Success(true)
-
-            } catch (e: Exception) {
-                lastError = e
-                if (isTransientError(e)) {
-                    attempt++
-                    if (attempt < maxAttempts) {
-                        val backoff = (2.0.pow(attempt.toDouble()) * 500L).toLong()
-                        FirebaseCrashlytics.getInstance().recordException(e) // Log transient errors too
-                        kotlinx.coroutines.delay(backoff)
-                    }
-                } else {
-                    // This is a permanent error (e.g., bid too low, auction closed)
-                    FirebaseCrashlytics.getInstance().recordException(e)
-                    return@withContext Result.Error(e)
-                }
-            }
-        }
-        // If all retries fail
-        Result.Error(lastError ?: Exception("Unknown error submitting bid after $maxAttempts attempts"))
-    }
-
-    private fun isTransientError(e: Exception?): Boolean {
-        if (e == null) return false
-        return e is java.io.IOException || (e is com.parse.ParseException &&
-            (e.code == com.parse.ParseException.CONNECTION_FAILED ||
-             e.code == com.parse.ParseException.TIMEOUT)) ||
-            e.message?.contains("timeout", true) == true
-    }
 
     // TODO: Implement submitBid, submitBidWithDeposit, updateAuctionCurrentBid using Parse SDK
     // These would likely call Parse Cloud functions for atomicity and server-side validation.
@@ -377,8 +207,6 @@
             null
         } else {
             throw e
->>>>>>> 53fe19c5
-        }
-        return true
+        }
     }
 }