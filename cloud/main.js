// Parse Cloud Code for Rooster Project
// Deploy this to your Parse Server cloud directory (e.g., main.js)
// -------------------------------------------------------------
//  Security hardening – auto-sanitize every Cloud Function input
// -------------------------------------------------------------
try {
  const { clean } = require('./security/sanitizer');
  const originalDefine = Parse.Cloud.define;
  Parse.Cloud.define = (name, handler, opts) => {
    return originalDefine(name, async (request) => {
      try {
        // Deep scrub request.params in-place
        request.params = clean(request.params);
      } catch (e) {
        throw new Parse.Error(Parse.Error.INVALID_JSON, `Invalid parameter payload: ${e}`);
      }
      return handler(request);
    }, opts);
  };
  console.log('[Sanitizer] Cloud Function input sanitizer enabled');
} catch (e) {
  console.warn('[Sanitizer] Could not attach sanitizer:', e);
}

/**
 * Retrieves a public-safe profile for a bird/fowl.
 * @param {Object} request - The Parse Cloud Function request object.
 * @param {Object} request.params - The parameters passed to the function.
 * @param {string} request.params.birdId - The objectId of the bird to retrieve.
 * @returns {Object} A public-safe representation of the bird.
 * @throws {Parse.Error} Throws OBJECT_NOT_FOUND if the bird is not found.
 */
Parse.Cloud.define("getPublicBirdProfile", async (request) => {
  const { birdId } = request.params;

  if (!birdId) {
    throw new Parse.Error(Parse.Error.INVALID_PARAMETER, "Missing birdId parameter.");
  }

  // Query ChickenRecord class (adjust to your actual class name)
  const ChickenRecord = Parse.Object.extend("ChickenRecord");
  const query = new Parse.Query(ChickenRecord);

  try {
    const bird = await query.get(birdId);

    // Construct public-safe profile
    const publicProfile = {
      objectId: bird.id,
      name: bird.get("name") || "N/A",
      breed: bird.get("breed") || "N/A",
      imageUrl: bird.get("imageUrl") || null,
      status: bird.get("publicStatus") || bird.get("status") || "N/A",
      lineage: [], // Array of parent names/IDs if available
      isVerified: bird.get("isBloodlineVerified") || false,
      ageWeeks: bird.get("ageInWeeks") || null,
      gender: bird.get("gender") || "N/A",
      achievements: bird.get("achievements") || [],
      // Competition history (public safe)
      competitions: bird.get("competitionHistory") || [],
      // Cultural significance
      culturalValue: bird.get("culturalSignificance") || "N/A"
    };

    // Build lineage array if parent information exists
    const fatherId = bird.get("fatherId");
    const motherId = bird.get("motherId");
    
    if (fatherId || motherId) {
      const lineageQuery = new Parse.Query(ChickenRecord);
      const lineagePromises = [];
      
      if (fatherId) lineagePromises.push(lineageQuery.get(fatherId));
      if (motherId) lineagePromises.push(lineageQuery.get(motherId));
      
      try {
        const parents = await Promise.all(lineagePromises);
        publicProfile.lineage = parents.map(parent => ({
          id: parent.id,
          name: parent.get("name") || "Unknown",
          breed: parent.get("breed") || "Unknown",
          relation: parent.id === fatherId ? "father" : "mother"
        }));
      } catch (lineageError) {
        console.log("Could not fetch lineage data:", lineageError.message);
        publicProfile.lineage = [];
      }
    }

    return publicProfile;

  } catch (error) {
    if (error.code === Parse.Error.OBJECT_NOT_FOUND) {
      throw new Parse.Error(Parse.Error.OBJECT_NOT_FOUND, `Bird with ID ${birdId} not found.`);
    }
    console.error(`Error in getPublicBirdProfile for birdId ${birdId}:`, error);
    throw new Parse.Error(Parse.Error.INTERNAL_SERVER_ERROR, "An error occurred while fetching the bird profile.");
  }
});

/**
 * Get market summary data for public sharing
 */
Parse.Cloud.define("getMarketSummary", async (request) => {
  const { region } = request.params;
  
  try {
    const MarketTrend = Parse.Object.extend("MarketTrend");
    const query = new Parse.Query(MarketTrend);
    
    if (region) {
      query.equalTo("region", region);
    }
    
    query.limit(10);
    query.descending("createdAt");
    
    const trends = await query.find();
    
    const summary = {
      region: region || "All Regions",
      trends: trends.map(trend => ({
        fowlType: trend.get("fowlType"),
        averagePrice: trend.get("averagePrice"),
        priceChange: trend.get("priceChange"),
        demandLevel: trend.get("demandLevel"),
        lastUpdated: trend.get("updatedAt")
      })),
      totalListings: trends.length,
      lastUpdated: new Date()
    };
    
    return summary;
  } catch (error) {
    console.error("Error in getMarketSummary:", error);
    throw new Parse.Error(Parse.Error.INTERNAL_SERVER_ERROR, "Failed to fetch market summary");
  }
});

/**
 * Get performance metrics for admin dashboard
 */
Parse.Cloud.define("getPerformanceMetrics", async (request) => {
  try {
    const User = Parse.Object.extend("_User");
    const ChickenRecord = Parse.Object.extend("ChickenRecord");
    const Listing = Parse.Object.extend("Listing");
    
    const [userCount, fowlCount, listingCount] = await Promise.all([
      new Parse.Query(User).count(),
      new Parse.Query(ChickenRecord).count(),
      new Parse.Query(Listing).count()
    ]);
    
    return {
      totalUsers: userCount,
      totalFowls: fowlCount,
      totalListings: listingCount,
      timestamp: new Date(),
      status: "healthy"
    };
  } catch (error) {
    console.error("Error in getPerformanceMetrics:", error);
    throw new Parse.Error(Parse.Error.INTERNAL_SERVER_ERROR, "Failed to fetch performance metrics");
  }
});

// Database Optimization - Compound Indexes for High-Traffic Queries
Parse.Cloud.beforeFind("TransferRequest", async (request) => {
  // Add compound index for userId + status queries (high frequency)
  await Parse.Schema.get("TransferRequest").addIndex("userId_status_idx", { 
    userId: 1, 
    status: 1 
  }).catch(() => {}); // Ignore if index already exists
  
  // Add compound index for status + createdAt for timeline queries
  await Parse.Schema.get("TransferRequest").addIndex("status_createdAt_idx", { 
    status: 1, 
    createdAt: -1 
  }).catch(() => {});
});

Parse.Cloud.beforeFind("FowlMilestone", async (request) => {
  // Compound index for fowl + milestone type queries
  await Parse.Schema.get("FowlMilestone").addIndex("fowlId_milestoneType_idx", { 
    fowlId: 1, 
    milestoneType: 1 
  }).catch(() => {});
  
  // Index for age-based milestone queries
  await Parse.Schema.get("FowlMilestone").addIndex("fowlId_ageWeeks_idx", { 
    fowlId: 1, 
    ageWeeks: 1 
  }).catch(() => {});
});

Parse.Cloud.beforeFind("GroupChat", async (request) => {
  // Index for user + category queries  
  await Parse.Schema.get("GroupChat").addIndex("participants_category_idx", { 
    participants: 1, 
    category: 1 
  }).catch(() => {});
  
  // Index for recent messages in active chats
  await Parse.Schema.get("GroupChat").addIndex("isActive_lastActivity_idx", { 
    isActive: 1, 
    lastActivityAt: -1 
  }).catch(() => {});
});

Parse.Cloud.beforeFind("ChatMessage", async (request) => {
  // Critical index for chat message retrieval
  await Parse.Schema.get("ChatMessage").addIndex("chatId_timestamp_idx", { 
    chatId: 1, 
    timestamp: -1 
  }).catch(() => {});
});

Parse.Cloud.beforeFind("Listing", async (request) => {
  // Marketplace optimization - location + active status
  await Parse.Schema.get("Listing").addIndex("region_isActive_idx", { 
    region: 1, 
    isActive: 1 
  }).catch(() => {});
  
  // Price range queries
  await Parse.Schema.get("Listing").addIndex("fowlType_price_idx", { 
    fowlType: 1, 
    price: 1 
  }).catch(() => {});
});

Parse.Cloud.beforeFind("PreMarketOrder", async (request) => {
  // Traditional market optimization
  await Parse.Schema.get("PreMarketOrder").addIndex("marketDate_status_idx", { 
    marketDate: 1, 
    status: 1 
  }).catch(() => {});
  
  await Parse.Schema.get("PreMarketOrder").addIndex("region_fowlType_idx", { 
    region: 1, 
    fowlType: 1 
  }).catch(() => {});
});

Parse.Cloud.beforeFind("GroupBuyingRequest", async (request) => {
  // Group buying optimization
  await Parse.Schema.get("GroupBuyingRequest").addIndex("status_deadline_idx", { 
    status: 1, 
    deadline: 1 
  }).catch(() => {});
});

// Performance monitoring function
Parse.Cloud.define("getPerformanceMetrics", async (request) => {
  const user = request.user;
  if (!user) throw new Parse.Error(401, "Authentication required");
  
  try {
    const metrics = {
      timestamp: new Date(),
      userId: user.id,
      // Query performance metrics
      transferRequestCount: await new Parse.Query("TransferRequest").count({ useMasterKey: true }),
      activeChatCount: await new Parse.Query("GroupChat").equalTo("isActive", true).count({ useMasterKey: true }),
      activeListingCount: await new Parse.Query("Listing").equalTo("isActive", true).count({ useMasterKey: true }),
      // System health indicators
      dbConnectionStatus: "healthy",
      indexingStatus: "optimized"
    };
    
    return metrics;
  } catch (error) {
    throw new Parse.Error(500, `Performance metrics error: ${error.message}`);
  }
});

// Original transfer verification function
Parse.Cloud.define("verifyTransfer", async (request) => {
  const orderId = request.params.orderId;
  const color = request.params.color;
  const condition = request.params.condition;
  const user = request.user;
  const Order = Parse.Object.extend("Order");
  const query = new Parse.Query(Order);
  const order = await query.get(orderId, { useMasterKey: true });
  if (!order) throw new Parse.Error(404, "Order not found");
  // Only buyer or seller can verify
  if (
    order.get("buyer").id !== user.id &&
    order.get("seller").id !== user.id
  ) {
    throw new Parse.Error(403, "Unauthorized");
  }
  // Save verification details (optional)
  order.set("color", color);
  order.set("condition", condition);
  order.set("status", "verified");
  await order.save(null, { useMasterKey: true });
  return "Transfer verified";
});

// Network-aware query optimization
Parse.Cloud.define("getOptimizedQuery", async (request) => {
  const { className, networkQuality, userId } = request.params;
  const user = request.user;
  if (!user) throw new Parse.Error(401, "Authentication required");
  
  const limits = {
    EXCELLENT: 50,
    GOOD: 30,
    FAIR: 20,
    POOR: 10,
    OFFLINE: 5
  };
  
  const limit = limits[networkQuality] || 20;
  
  try {
    const query = new Parse.Query(className);
    if (userId) query.equalTo("userId", userId);
    query.limit(limit);
    query.descending("updatedAt");
    
    const results = await query.find({ useMasterKey: true });
    return {
      results,
      count: results.length,
      networkOptimized: true,
      appliedLimit: limit
    };
  } catch (error) {
    throw new Parse.Error(500, `Query optimization error: ${error.message}`);
  }
});

// GraphQL-style query for Marketplace Listings with network adaptation
Parse.Cloud.define('getMarketplaceListings', async (request) => {
    const { limit = 10, networkQuality = 'GOOD' } = request.params;
    
    try {
        // Network-adaptive limits for rural optimization
        const adaptiveLimit = getAdaptiveLimit(networkQuality, limit);
        
        const query = new Parse.Query('Listing');
        query.equalTo('isActive', true);
        query.limit(adaptiveLimit);
        query.descending('createdAt');
        
        // Include owner for complete data
        query.include('owner');
        
        const results = await query.find({ useMasterKey: true });
        
        // Return optimized data structure
        return results.map(listing => ({
            id: listing.id,
            imageUrl: listing.get('image')?.url() || null,
            breed: listing.get('breed') || null,
            age: listing.get('age') || 0,
            price: listing.get('price') || 0,
            owner: listing.get('owner')?.get('username') || 'Unknown',
            createdAt: listing.get('createdAt')?.toISOString() || null,
            isActive: listing.get('isActive') || false
        }));
        
    } catch (error) {
        console.error('Error fetching marketplace listings:', error);
        throw new Parse.Error(
            Parse.Error.INTERNAL_SERVER_ERROR,
            `Failed to fetch listings: ${error.message}`
        );
    }
});

// Helper function for network-adaptive limits (rural optimization)
function getAdaptiveLimit(networkQuality, requestedLimit) {
    const limits = {
        'EXCELLENT': Math.min(requestedLimit, 50),
        'GOOD': Math.min(requestedLimit, 30),
        'FAIR': Math.min(requestedLimit, 20),
        'POOR': Math.min(requestedLimit, 5),
        'OFFLINE': 0
    };
    
    return limits[networkQuality] || limits['GOOD'];
}

// Performance monitoring for marketplace
Parse.Cloud.define('getMarketplacePerformance', async (request) => {
    const startTime = Date.now();
    
    try {
        const query = new Parse.Query('Listing');
        query.equalTo('isActive', true);
        query.limit(1);
        
        await query.find({ useMasterKey: true });
        
        const responseTime = Date.now() - startTime;
        
        return {
            responseTime,
            status: 'healthy',
            timestamp: new Date().toISOString(),
            service: 'marketplace'
        };
        
    } catch (error) {
        return {
            responseTime: Date.now() - startTime,
            status: 'error',
            error: error.message,
            timestamp: new Date().toISOString(),
            service: 'marketplace'
        };
    }
});

// Create a new listing (for testing)
Parse.Cloud.define('createTestListing', async (request) => {
    const { breed, age, price, imageUrl } = request.params;
    
    try {
        const listing = new Parse.Object('Listing');
        listing.set('breed', breed || 'Test Breed');
        listing.set('age', age || 6);
        listing.set('price', price || 500);
        listing.set('isActive', true);
        listing.set('owner', request.user);
        
        if (imageUrl) {
            const imageFile = new Parse.File('listing_image.jpg', { uri: imageUrl });
            await imageFile.save();
            listing.set('image', imageFile);
        }
        
        const result = await listing.save(null, { useMasterKey: true });
        
        return {
            id: result.id,
            message: 'Test listing created successfully'
        };
        
    } catch (error) {
        console.error('Error creating test listing:', error);
        throw new Parse.Error(
            Parse.Error.INTERNAL_SERVER_ERROR,
            `Failed to create listing: ${error.message}`
        );
    }
});

// Enhanced marketplace statistics
Parse.Cloud.define('getMarketplaceStats', async (request) => {
    try {
        const activeListingsQuery = new Parse.Query('Listing');
        activeListingsQuery.equalTo('isActive', true);
        const activeCount = await activeListingsQuery.count({ useMasterKey: true });
        
        const totalListingsQuery = new Parse.Query('Listing');
        const totalCount = await totalListingsQuery.count({ useMasterKey: true });
        
        const priceQuery = new Parse.Query('Listing');
        priceQuery.equalTo('isActive', true);
        priceQuery.select('price');
        const priceResults = await priceQuery.find({ useMasterKey: true });
        
        const prices = priceResults.map(listing => listing.get('price')).filter(price => price > 0);
        const averagePrice = prices.length > 0 ? Math.round(prices.reduce((a, b) => a + b, 0) / prices.length) : 0;
        const minPrice = prices.length > 0 ? Math.min(...prices) : 0;
        const maxPrice = prices.length > 0 ? Math.max(...prices) : 0;
        
        return {
            activeListings: activeCount,
            totalListings: totalCount,
            averagePrice,
            minPrice,
            maxPrice,
            timestamp: new Date().toISOString()
        };
        
    } catch (error) {
        console.error('Error getting marketplace stats:', error);
        throw new Parse.Error(
            Parse.Error.INTERNAL_SERVER_ERROR,
            `Failed to get stats: ${error.message}`
        );
    }
});

// ================================= MARKETPLACE WITH AUCTION INTEGRATION =================================

/**
 * Creates a marketplace listing with optional auction/bidding functionality
 * Supports both normal price buying and auction bidding
 */
Parse.Cloud.define("createMarketplaceListing", async (request) => {
  const user = request.user;
  if (!user) throw new Parse.Error(Parse.Error.UNAUTHORIZED, "Authentication required");
  
  const {
    fowlId,
    title,
    description,
    price,
    enableBidding,
    minimumBidAmount,
    auctionDurationHours,
    bidderDepositPercentage,
    region,
    breed,
    age,
    imageUrls,
    isTraceable // Required for bidding
  } = request.params;

  try {
    // Validation
    if (!fowlId || !title || !price) {
      throw new Parse.Error(Parse.Error.INVALID_PARAMETER, "Missing required listing parameters");
    }

    // If bidding enabled, product must be traceable
    if (enableBidding && !isTraceable) {
      throw new Parse.Error(Parse.Error.INVALID_PARAMETER, "Product must be traceable to enable bidding");
    }

    if (enableBidding) {
      if (!minimumBidAmount || !auctionDurationHours || !bidderDepositPercentage) {
        throw new Parse.Error(Parse.Error.INVALID_PARAMETER, "Missing auction parameters");
      }
      
      if (bidderDepositPercentage < 5 || bidderDepositPercentage > 25) {
        throw new Parse.Error(Parse.Error.INVALID_PARAMETER, "Deposit percentage must be between 5-25%");
      }
      
      if (auctionDurationHours < 1 || auctionDurationHours > 168) {
        throw new Parse.Error(Parse.Error.INVALID_PARAMETER, "Auction duration must be 1-168 hours");
      }
    }

    // Create marketplace listing
    const listing = new Parse.Object("Listing");
    listing.set("owner", user);
    listing.set("fowlId", fowlId);
    listing.set("title", title);
    listing.set("description", description || "");
    listing.set("price", price);
    listing.set("isActive", true);
    listing.set("region", region || "Unknown");
    listing.set("breed", breed || "N/A");
    listing.set("age", age || 0);
    listing.set("imageUrls", imageUrls || []);
    listing.set("isTraceable", isTraceable || false);
    
    // Auction-specific fields
    listing.set("enableBidding", enableBidding || false);
    listing.set("minimumBidAmount", minimumBidAmount || 0);
    listing.set("bidderDepositPercentage", bidderDepositPercentage || 0);
    listing.set("currentHighestBid", minimumBidAmount || 0);
    listing.set("totalBids", 0);

    const savedListing = await listing.save(null, { useMasterKey: true });

    // If bidding enabled, create corresponding auction
    let auctionId = null;
    if (enableBidding) {
      const auctionParams = {
        fowlId: fowlId,
        title: title,
        description: description,
        startingPrice: minimumBidAmount,
        customDurationHours: auctionDurationHours,
        minimumBidPrice: minimumBidAmount,
        requiresBidderDeposit: true,
        bidderDepositPercentage: bidderDepositPercentage,
        allowsProxyBidding: true,
        sellerBidMonitoring: "ALL_BIDS",
        imageUrls: imageUrls
      };

      const auctionRequest = { user: user, params: auctionParams };
      const auctionResult = await Parse.Cloud.run("createEnhancedAuction", auctionParams, { user: user });
      auctionId = auctionResult.auctionId;
      
      // Link auction to listing
      listing.set("auctionId", auctionId);
      await listing.save(null, { useMasterKey: true });
    }

    return {
      listingId: savedListing.id,
      auctionId: auctionId,
      enableBidding: enableBidding,
      message: enableBidding ? "Listing created with auction enabled" : "Listing created for direct purchase"
    };

  } catch (error) {
    console.error("Error creating marketplace listing:", error);
    if (error instanceof Parse.Error) throw error;
    throw new Parse.Error(Parse.Error.INTERNAL_SERVER_ERROR, `Failed to create listing: ${error.message}`);
  }
});

/**
 * Get enhanced marketplace listings with auction details
 */
Parse.Cloud.define("getEnhancedMarketplaceListings", async (request) => {
  const { limit = 20, region, enableBidding, networkQuality = 'GOOD' } = request.params;
  
  try {
    const adaptiveLimit = getAdaptiveLimit(networkQuality, limit);
    
    const query = new Parse.Query('Listing');
    query.equalTo('isActive', true);
    query.include('owner');
    
    if (region) query.equalTo('region', region);
    if (enableBidding !== undefined) query.equalTo('enableBidding', enableBidding);
    
    query.limit(adaptiveLimit);
    query.descending('createdAt');
    
    const listings = await query.find({ useMasterKey: true });
    
    // Enhance with auction data if applicable
    const enhancedListings = await Promise.all(listings.map(async (listing) => {
      const listingData = {
        id: listing.id,
        title: listing.get('title'),
        description: listing.get('description'),
        price: listing.get('price'),
        imageUrls: listing.get('imageUrls') || [],
        breed: listing.get('breed'),
        age: listing.get('age'),
        region: listing.get('region'),
        owner: listing.get('owner')?.get('username') || 'Unknown',
        ownerId: listing.get('owner')?.id,
        createdAt: listing.get('createdAt')?.toISOString(),
        isTraceable: listing.get('isTraceable') || false,
        enableBidding: listing.get('enableBidding') || false
      };
      
      // Add auction details if bidding enabled
      if (listing.get('enableBidding') && listing.get('auctionId')) {
        try {
          const auctionQuery = new Parse.Query("EnhancedAuction");
          const auction = await auctionQuery.get(listing.get('auctionId'), { useMasterKey: true });
          
          listingData.auctionDetails = {
            auctionId: auction.id,
            minimumBidAmount: auction.get('minimumBidPrice'),
            currentHighestBid: auction.get('currentBid'),
            bidCount: auction.get('bidCount'),
            endTime: auction.get('endTime')?.toISOString(),
            status: auction.get('status'),
            bidderDepositPercentage: auction.get('bidderDepositPercentage'),
            timeRemaining: auction.get('endTime') ? Math.max(0, auction.get('endTime').getTime() - Date.now()) : 0
          };
        } catch (auctionError) {
          console.warn("Could not fetch auction details:", auctionError);
          listingData.auctionDetails = null;
        }
      }
      
      return listingData;
    }));
    
    return {
      listings: enhancedListings,
      count: enhancedListings.length,
      timestamp: new Date().toISOString()
    };
    
  } catch (error) {
    console.error('Error fetching enhanced marketplace listings:', error);
    throw new Parse.Error(Parse.Error.INTERNAL_SERVER_ERROR, `Failed to fetch listings: ${error.message}`);
  }
});

// ================================= AUCTION COMPLETION & PAYMENT PROCESSING =================================

/**
 * Processes auction completion with payment handling and token management
 */
Parse.Cloud.define("processAuctionCompletion", async (request) => {
  const { auctionId } = request.params;
  
  if (!auctionId) {
    throw new Parse.Error(Parse.Error.INVALID_PARAMETER, "Missing auctionId parameter");
  }
  
  try {
    // Get auction details
    const auctionQuery = new Parse.Query("EnhancedAuction");
    const auction = await auctionQuery.get(auctionId, { useMasterKey: true });
    
    if (auction.get("status") !== "ENDED") {
      throw new Parse.Error(Parse.Error.INVALID_REQUEST, "Auction is not in ENDED status");
    }
    
    // Get all bids ordered by amount (highest first)
    const bidQuery = new Parse.Query("EnhancedAuctionBid");
    bidQuery.equalTo("auctionId", auctionId);
    bidQuery.descending("bidAmount");
    bidQuery.limit(100);
    
    const bids = await bidQuery.find({ useMasterKey: true });
    
    if (bids.length === 0) {
      auction.set("status", "COMPLETED_NO_BIDS");
      await auction.save(null, { useMasterKey: true });
      return { message: "Auction completed with no bids" };
    }
    
    // Process highest bidder first
    const processResult = await processHighestBidder(auction, bids);
    
    return processResult;
    
  } catch (error) {
    console.error("Error processing auction completion:", error);
    if (error instanceof Parse.Error) throw error;
    throw new Parse.Error(Parse.Error.INTERNAL_SERVER_ERROR, `Failed to process auction: ${error.message}`);
  }
});

/**
 * Handles payment attempt for winning bidder
 */
Parse.Cloud.define("processWinnerPayment", async (request) => {
  const { auctionId, winnerId, paymentToken } = request.params;
  
  try {
    // Get auction and winner details
    const auctionQuery = new Parse.Query("EnhancedAuction");
    const auction = await auctionQuery.get(auctionId, { useMasterKey: true });
    
    const winnerQuery = new Parse.Query("AuctionWinner");
    winnerQuery.equalTo("auctionId", auctionId);
    winnerQuery.equalTo("winnerId", winnerId);
    const winner = await winnerQuery.first({ useMasterKey: true });
    
    if (!winner) {
      throw new Parse.Error(Parse.Error.OBJECT_NOT_FOUND, "Winner record not found for this auction and winner ID.");
    }

    // Check the paymentStatus on the AuctionWinner object.
    // This status is assumed to be set by the backend API after Razorpay payment verification.
    const currentPaymentStatus = winner.get("paymentStatus");

    if (currentPaymentStatus === "COMPLETED") {
      // Payment was already marked as completed by the backend.
      // Finalize auction, refund losing bidders' deposits.
      auction.set("status", "COMPLETED_PAID"); // More specific status
      await auction.save(null, { useMasterKey: true });
      
      await refundLosingBiddersDeposits(auctionId, winnerId);
      
      return {
        success: true,
        message: "Payment previously verified and completed. Auction finalized.",
        auctionStatus: auction.get("status")
      };
      
    } else if (currentPaymentStatus === "PENDING" || currentPaymentStatus === "AWAITING_PAYMENT") {
      // This function might be called by a job to check if payment deadline passed,
      // or if client is re-attempting to confirm status.
      // For now, we assume if it's not "COMPLETED", the client/backend handles actual payment.
      // If a deadline check is needed, that would be separate logic.
      // This function's role is now more about *reacting* to a payment status.

      // If called because a payment *just* failed (e.g., client reports failure after trying to pay),
      // the backend should have updated status to FAILED.
      // For this example, let's assume if it's not COMPLETED, we consider it as "not yet paid" or "failed".
      // This part needs more robust state management based on how payment attempts are tracked.

      // Let's assume for now: if not "COMPLETED", it's effectively a failure for *this* winner attempt for now.
      // A more robust system would have deadlines and retry logic.
      winner.set("paymentStatus", "FAILED_OR_PENDING_DEADLINE"); // Indicate it's not completed.
      await winner.save(null, { useMasterKey: true });
      
      // Logic for forfeited deposit (if applicable)
      // This should check the BidderDeposit object status for the winner.
      const winnerDeposit = await getBidderDeposit(winnerId, auctionId);
      if (winnerDeposit && winnerDeposit.get("status") === "PAID") {
         // Assuming 'PAID' deposit means it was collected. If payment fails, it might be transferred.
         await transferForfeitedDepositToSeller(auction.get("sellerId"), winnerId, auctionId, winner.get("winningBid")); // auctionId is already here
      }
      
      const nextResult = await processNextHighestBidder(auctionId, winnerId);
      
      return {
        success: false,
        message: "Winner payment not completed. Checking for next eligible bidder.",
        auctionStatus: auction.get("status"), // Might still be "ENDED"
        nextBidder: nextResult
      };

    } else if (currentPaymentStatus === "FAILED") {
        // Already marked as FAILED by backend.
        const winnerDeposit = await getBidderDeposit(winnerId, auctionId);
        if (winnerDeposit && winnerDeposit.get("status") === "PAID") {
             await transferForfeitedDepositToSeller(auction.get("sellerId"), winnerId, auctionId, winner.get("winningBid")); // auctionId is already here
        }
        const nextResult = await processNextHighestBidder(auctionId, winnerId);
        return {
            success: false,
            message: "Winner payment previously failed. Checking for next eligible bidder.",
            auctionStatus: auction.get("status"),
            nextBidder: nextResult
        };
    } else {
        // Unknown status or already processed (e.g. COMPLETED_PAID)
         return {
            success: true, // Or false depending on how to treat unknown status
            message: `Auction winner processing: Current payment status is ${currentPaymentStatus}. No further action taken by this function call.`,
            auctionStatus: auction.get("status")
        };
    }
    
  } catch (error) {
    console.error("Error processing winner payment status:", error);
    if (error instanceof Parse.Error) throw error;
    throw new Parse.Error(Parse.Error.INTERNAL_SERVER_ERROR, `Payment processing failed: ${error.message}`);
  }
});

// ============================= HELPER FUNCTIONS FOR PAYMENT PROCESSING =============================

// Helper to fetch a specific bidder's deposit for an auction
async function getBidderDeposit(bidderId, auctionId) {
  try {
    const depositQuery = new Parse.Query("BidderDeposit");
    depositQuery.equalTo("bidderId", bidderId);
    depositQuery.equalTo("auctionId", auctionId); // Ensure it's for the correct auction
    // Optionally, add other conditions like status if needed for specific contexts
    return await depositQuery.first({ useMasterKey: true });
  } catch (error) {
    console.error(`Error fetching deposit for bidder ${bidderId}, auction ${auctionId}:`, error);
    return null; // Or throw, depending on how critical this is for the caller
  }
}


async function processHighestBidder(auction, bids) {
  const highestBid = bids[0];
  
  // Create or update winner record
  let winner;
  const existingWinnerQuery = new Parse.Query("AuctionWinner");
  existingWinnerQuery.equalTo("auctionId", auction.id);
  existingWinnerQuery.equalTo("winnerId", highestBid.get("bidderId"));
  winner = await existingWinnerQuery.first({ useMasterKey: true });

  if (!winner) {
    winner = new Parse.Object("AuctionWinner");
    winner.set("auctionId", auction.id);
    winner.set("winnerId", highestBid.get("bidderId"));
    winner.set("winnerName", highestBid.get("bidderName"));
    winner.set("winningBid", highestBid.get("bidAmount"));
  }
  
  winner.set("paymentDeadline", new Date(Date.now() + 24 * 60 * 60 * 1000)); // 24 hours
  winner.set("paymentStatus", "PENDING");
  await winner.save(null, { useMasterKey: true });
  
  return {
    winnerId: winner.get("winnerId"),
    winnerName: winner.get("winnerName"),
    winningBid: winner.get("winningBid"),
    paymentDeadline: winner.get("paymentDeadline").toISOString(),
    message: "Highest bidder selected for payment"
  };
}

// Removed old processPayment function as actual payment is handled by client + backend API

async function transferForfeitedDepositToSeller(sellerId, failedBidderId, auctionId, bidAmount) {
  try {
    const deposit = await getBidderDeposit(failedBidderId, auctionId);
    
    if (deposit && deposit.get("status") === "PAID") { // Ensure deposit was paid and not already processed
      // Create a record of the transfer/forfeiture for audit
      const forfeiture = new Parse.Object("DepositForfeiture"); // Or use TokenTransfer if more generic
      forfeiture.set("fromBidderId", failedBidderId);
      forfeiture.set("toSellerId", sellerId);
      forfeiture.set("auctionId", auctionId);
      forfeiture.set("amount", deposit.get("amount")); // The actual deposit amount
      forfeiture.set("reason", "WINNER_PAYMENT_FAILED");
      forfeiture.set("status", "COMPLETED");
      await forfeiture.save(null, { useMasterKey: true });
      
      // Update original deposit status to show it's been forfeited
      deposit.set("status", "FORFEITED_TO_SELLER");
      await deposit.save(null, { useMasterKey: true });

      console.log(`Deposit of ${deposit.get("amount")} from bidder ${failedBidderId} for auction ${auctionId} forfeited to seller ${sellerId}.`);
    } else {
      console.warn(`No PAID deposit found to forfeit for bidder ${failedBidderId}, auction ${auctionId}. Deposit status: ${deposit ? deposit.get("status") : 'N/A'}`);
    }
  } catch (error) { // Corrected catch block
      console.error("Error in transferForfeitedDepositToSeller:", error);
      // Potentially throw new Parse.Error or handle more gracefully depending on desired behavior
  }
}

async function refundLosingBiddersDeposits(auctionId, winnerId) {
  // Refunds deposits for all bidders in an auction except the winner.
  // Assumes 'BidderDeposit' objects exist and their status reflects payment.
  try {
    const bidQuery = new Parse.Query("EnhancedAuctionBid");
    bidQuery.equalTo("auctionId", auctionId);
    bidQuery.notEqualTo("bidderId", winnerId); // Exclude the winner
    bidQuery.select("bidderId"); // Only need bidderId to find their deposits
    bidQuery.limit(1000); // Adjust limit as necessary for max bidders

    const losingBids = await bidQuery.find({ useMasterKey: true });
    const losingBidderIds = [...new Set(losingBids.map(bid => bid.get("bidderId")))]; // Unique bidder IDs

    for (const bidderId of losingBidderIds) {
      const deposit = await getBidderDeposit(bidderId, auctionId);
      
      if (deposit && deposit.get("status") === "PAID") { // Only refund paid deposits
        // Create a refund record for audit purposes
        const refundRecord = new Parse.Object("DepositRefund"); // New class for tracking refunds
        refundRecord.set("bidderId", bidderId);
        refundRecord.set("auctionId", auctionId);
        refundRecord.set("amount", deposit.get("amount"));
        refundRecord.set("reason", "AUCTION_LOST_OR_NOT_WINNER");
        refundRecord.set("status", "PROCESSED"); // Assuming refund is processed immediately
        await refundRecord.save(null, { useMasterKey: true }); // Log with master key

        // Update the original deposit status
        deposit.set("status", "REFUNDED");
        await deposit.save(null, { useMasterKey: true });
        console.log(`Deposit for bidder ${bidderId}, auction ${auctionId} marked as REFUNDED.`);
      } else if (deposit) {
        console.log(`Deposit for bidder ${bidderId}, auction ${auctionId} not in PAID status (Status: ${deposit.get("status")}). No refund processed.`);
      } else {
        console.log(`No deposit record found for losing bidder ${bidderId}, auction ${auctionId}. No refund processed.`);
      }
    }
  } catch (error) {
    console.error(`Error refunding deposits for auction ${auctionId}:`, error);
    // Potentially throw new Parse.Error or handle more gracefully
  }
}


async function processNextHighestBidder(auctionId, excludeBidderId) {
  try {
    // Get next highest bidder
    const bidQuery = new Parse.Query("EnhancedAuctionBid");
    bidQuery.equalTo("auctionId", auctionId);
    bidQuery.notEqualTo("bidderId", excludeBidderId);
    bidQuery.descending("bidAmount");
    bidQuery.limit(1);
    
    const nextBids = await bidQuery.find({ useMasterKey: true });
    
    if (nextBids.length > 0) {
      const nextBid = nextBids[0];
      
      // Create new winner record
      const newWinner = new Parse.Object("AuctionWinner");
      newWinner.set("auctionId", auctionId);
      newWinner.set("winnerId", nextBid.get("bidderId"));
      newWinner.set("winnerName", nextBid.get("bidderName"));
      newWinner.set("winningBid", nextBid.get("bidAmount"));
      newWinner.set("paymentDeadline", new Date(Date.now() + 24 * 60 * 60 * 1000));
      newWinner.set("paymentStatus", "PENDING");
      await newWinner.save(null, { useMasterKey: true });
      
      return {
        winnerId: newWinner.get("winnerId"),
        winnerName: newWinner.get("winnerName"),
        winningBid: newWinner.get("winningBid")
      };
    }
    
    return null;
  } catch (error) {
    console.error("Error processing next highest bidder:", error);
    return null;
  }
}

async function refundLosingBidders(auctionId, winnerId) {
  try {
    // Get all bidders except winner
    const bidQuery = new Parse.Query("EnhancedAuctionBid");
    bidQuery.equalTo("auctionId", auctionId);
    bidQuery.notEqualTo("bidderId", winnerId);
    const losingBids = await bidQuery.find({ useMasterKey: true });
    
    // Refund each losing bidder's deposit
    for (const bid of losingBids) {
      const depositQuery = new Parse.Query("BidderDeposit");
      depositQuery.equalTo("bidderId", bid.get("bidderId"));
      depositQuery.equalTo("status", "PAID");
      const deposit = await depositQuery.first({ useMasterKey: true });
      
      if (deposit) {
        // Create refund record
        const refund = new Parse.Object("TokenRefund");
        refund.set("bidderId", bid.get("bidderId"));
        refund.set("amount", deposit.get("amount"));
        refund.set("reason", "AUCTION_LOST");
        refund.set("status", "PROCESSED");
        refund.set("auctionId", auctionId);
        await refund.save(null, { useMasterKey: true });
        
        // Update deposit status
        deposit.set("status", "REFUNDED");
        await deposit.save(null, { useMasterKey: true });
      }
    }
  } catch (error) {
    console.error("Error refunding losing bidders:", error);
  }
}

// ================================= ENHANCED AUCTION & BIDDING CLOUD FUNCTIONS =================================

// Add comprehensive indexes for auction and bidding performance
Parse.Cloud.beforeFind("EnhancedAuction", async (request) => {
  // Performance indexes for auction queries
  await Parse.Schema.get("EnhancedAuction").addIndex("status_endTime_idx", { 
    status: 1, 
    endTime: -1 
  }).catch(() => {});
  
  await Parse.Schema.get("EnhancedAuction").addIndex("sellerId_status_idx", { 
    sellerId: 1, 
    status: 1 
  }).catch(() => {});
  
  await Parse.Schema.get("EnhancedAuction").addIndex("endTime_bidCount_idx", { 
    endTime: -1, 
    bidCount: -1 
  }).catch(() => {});
});

Parse.Cloud.beforeFind("EnhancedAuctionBid", async (request) => {
  // Critical indexes for bidding performance
  await Parse.Schema.get("EnhancedAuctionBid").addIndex("auctionId_bidAmount_idx", { 
    auctionId: 1, 
    bidAmount: -1 
  }).catch(() => {});
  
  await Parse.Schema.get("EnhancedAuctionBid").addIndex("bidderId_bidTime_idx", { 
    bidderId: 1, 
    bidTime: -1 
  }).catch(() => {});
  
  await Parse.Schema.get("EnhancedAuctionBid").addIndex("auctionId_isWinning_idx", { 
    auctionId: 1, 
    isWinning: -1 
  }).catch(() => {});
});

Parse.Cloud.beforeFind("AuctionWinner", async (request) => {
  // Index for winner queries
  await Parse.Schema.get("AuctionWinner").addIndex("auctionId_paymentStatus_idx", { 
    auctionId: 1, 
    paymentStatus: 1 
  }).catch(() => {});
});

// Add indexes for new payment and token management tables
Parse.Cloud.beforeFind("BidderDeposit", async (request) => {
  await Parse.Schema.get("BidderDeposit").addIndex("bidderId_status_idx", { 
    bidderId: 1, 
    status: 1 
  }).catch(() => {});
});

Parse.Cloud.beforeFind("TokenTransfer", async (request) => {
  await Parse.Schema.get("TokenTransfer").addIndex("fromBidderId_status_idx", { 
    fromBidderId: 1, 
    status: 1 
  }).catch(() => {});
  
  await Parse.Schema.get("TokenTransfer").addIndex("toSellerId_status_idx", { 
    toSellerId: 1, 
    status: 1 
  }).catch(() => {});
});

Parse.Cloud.beforeFind("TokenRefund", async (request) => {
  await Parse.Schema.get("TokenRefund").addIndex("bidderId_status_idx", { 
    bidderId: 1, 
    status: 1 
  }).catch(() => {});
  
  await Parse.Schema.get("TokenRefund").addIndex("auctionId_status_idx", { 
    auctionId: 1, 
    status: 1 
  }).catch(() => {});
});

Parse.Cloud.beforeFind("Payment", async (request) => {
  await Parse.Schema.get("Payment").addIndex("bidderId_status_idx", { 
    bidderId: 1, 
    status: 1 
  }).catch(() => {});
});

/**
 * Creates a new enhanced auction with seller controls
 * Called by EnhancedAuctionService.createAuction()
 */
Parse.Cloud.define("createEnhancedAuction", async (request) => {
  const user = request.user;
  if (!user) throw new Parse.Error(Parse.Error.UNAUTHORIZED, "Authentication required");
  
  const {
    fowlId,
    title,
    description,
    startingPrice,
    reservePrice,
    customDurationHours,
    minimumBidPrice,
    requiresBidderDeposit,
    bidderDepositPercentage,
    allowsProxyBidding,
    sellerBidMonitoring,
    autoExtendOnLastMinuteBid,
    extensionMinutes,
    buyNowPrice,
    allowedBidderTypes,
    imageUrls
  } = request.params;

  try {
    // Validation
    if (!fowlId || !title || !startingPrice || !customDurationHours) {
      throw new Parse.Error(Parse.Error.INVALID_PARAMETER, "Missing required auction parameters");
    }

    if (customDurationHours < 1 || customDurationHours > 168) {
      throw new Parse.Error(Parse.Error.INVALID_PARAMETER, "Duration must be 1-168 hours");
    }

    if (minimumBidPrice && minimumBidPrice > startingPrice) {
      throw new Parse.Error(Parse.Error.INVALID_PARAMETER, "Minimum bid cannot exceed starting price");
    }

    if (requiresBidderDeposit && (bidderDepositPercentage < 5 || bidderDepositPercentage > 25)) {
      throw new Parse.Error(Parse.Error.INVALID_PARAMETER, "Deposit percentage must be 5-25%");
    }

    // Calculate auction end time
    const startTime = new Date();
    const endTime = new Date(startTime.getTime() + customDurationHours * 60 * 60 * 1000);

    // Create auction
    const auction = new Parse.Object("EnhancedAuction");
    auction.set("sellerId", user.id);
    auction.set("sellerName", user.get("username") || "Unknown Seller");
    auction.set("fowlId", fowlId);
    auction.set("title", title);
    auction.set("description", description || "");
    auction.set("startingPrice", startingPrice);
    auction.set("currentBid", startingPrice);
    auction.set("reservePrice", reservePrice || 0);
    auction.set("customDurationHours", customDurationHours);
    auction.set("minimumBidPrice", minimumBidPrice || startingPrice);
    auction.set("requiresBidderDeposit", requiresBidderDeposit || false);
    auction.set("bidderDepositPercentage", bidderDepositPercentage || 0);
    auction.set("allowsProxyBidding", allowsProxyBidding || true);
    auction.set("sellerBidMonitoring", sellerBidMonitoring || "ALL_BIDS");
    auction.set("autoExtendOnLastMinuteBid", autoExtendOnLastMinuteBid || false);
    auction.set("extensionMinutes", extensionMinutes || 5);
    auction.set("buyNowPrice", buyNowPrice || null);
    auction.set("startTime", startTime);
    auction.set("endTime", endTime);
    auction.set("status", "ACTIVE");
    auction.set("bidCount", 0);
    auction.set("watchers", 0);
    auction.set("allowedBidderTypes", allowedBidderTypes || ["ALL_USERS"]);
    auction.set("imageUrls", imageUrls || []);
    auction.set("minimumIncrement", Math.max(1, startingPrice * 0.01)); // 1% minimum increment

    const savedAuction = await auction.save(null, { useMasterKey: true });

    return {
      auctionId: savedAuction.id,
      endTime: endTime.toISOString(),
      status: "ACTIVE",
      message: "Auction created successfully"
    };

  } catch (error) {
    console.error("Error creating enhanced auction:", error);
    if (error instanceof Parse.Error) throw error;
    throw new Parse.Error(Parse.Error.INTERNAL_SERVER_ERROR, `Failed to create auction: ${error.message}`);
  }
});

/**
 * Places a bid on an enhanced auction with comprehensive validation
 * Called by EnhancedAuctionService.placeBid()
 */
Parse.Cloud.define("placeEnhancedAuctionBid", async (request) => {
  const user = request.user;
  if (!user) throw new Parse.Error(Parse.Error.UNAUTHORIZED, "Authentication required");

  const {
    auctionId,
    bidAmount,
    bidderMessage,
    proxyMaxAmount,
    isProxyBid
  } = request.params;

  try {
    // Fetch auction with validation
    const auctionQuery = new Parse.Query("EnhancedAuction");
    const auction = await auctionQuery.get(auctionId, { useMasterKey: true });

    // Comprehensive bid validation
    await validateBidRequest(auction, user, bidAmount);

    // Handle bidder deposit if required
    let depositStatus = "NOT_REQUIRED";
    let depositAmount = 0;

    if (auction.get("requiresBidderDeposit")) {
      depositAmount = bidAmount * (auction.get("bidderDepositPercentage") / 100);
      // Ensure depositAmount is rounded to the smallest currency unit if necessary, e.g. Math.round(depositAmount)
      // For this example, we assume depositAmount is correctly calculated as needed by checkBidderDepositStatus.
      depositStatus = await checkBidderDepositStatus(user.id, auctionId, depositAmount);
      
      if (depositStatus !== "PAID") {
        throw new Parse.Error(Parse.Error.PAYMENT_REQUIRED, "Required deposit not paid or found for this auction.");
      }
    }

    // Get bidder's platform rating
    const bidderRating = await getBidderRating(user.id);
    
    // Count previous bids by this user on this auction
    const previousBidCount = await getPreviousBidCount(auctionId, user.id);

    // Create bid record
    const bid = new Parse.Object("EnhancedAuctionBid");
    bid.set("auctionId", auctionId);
    bid.set("bidderId", user.id);
    bid.set("bidderName", user.get("username") || "Unknown Bidder");
    bid.set("bidAmount", bidAmount);
    bid.set("bidTime", new Date());
    bid.set("isWinning", true);
    bid.set("isProxyBid", isProxyBid || false);
    bid.set("proxyMaxAmount", proxyMaxAmount || 0);
    bid.set("depositAmount", depositAmount);
    bid.set("depositStatus", depositStatus);
    bid.set("bidStatus", "ACTIVE");
    bid.set("bidMessage", bidderMessage || "");
    bid.set("bidderRating", bidderRating);
    bid.set("previousBidCount", previousBidCount);

    const savedBid = await bid.save(null, { useMasterKey: true });

    // Update auction with new highest bid
    await updateAuctionWithNewBid(auction, bidAmount, savedBid.id);

    // Update previous winning bids
    await updatePreviousWinningBids(auctionId, savedBid.id);

    return {
      bidId: savedBid.id,
      bidAmount: bidAmount,
      currentHighestBid: bidAmount,
      bidTime: savedBid.get("bidTime").toISOString(),
      depositRequired: depositAmount > 0,
      depositAmount: depositAmount,
      depositStatus: depositStatus,
      message: "Bid placed successfully"
    };

  } catch (error) {
    console.error("Error placing enhanced auction bid:", error);
    if (error instanceof Parse.Error) throw error;
    throw new Parse.Error(Parse.Error.INTERNAL_SERVER_ERROR, `Failed to place bid: ${error.message}`);
  }
});

/**
 * Fetches enhanced auction bids with seller monitoring control
 * Called by fetchEnhancedAuctionBids() in ExtendedFetchers.kt
 */
Parse.Cloud.define("getEnhancedAuctionBids", async (request) => {
  const user = request.user;
  const { auctionId, limit = 50 } = request.params;

  if (!auctionId) {
    throw new Parse.Error(Parse.Error.INVALID_PARAMETER, "Missing auctionId parameter");
  }

  try {
    // Get auction to check seller monitoring preferences
    const auctionQuery = new Parse.Query("EnhancedAuction");
    const auction = await auctionQuery.get(auctionId, { useMasterKey: true });

    const sellerId = auction.get("sellerId");
    const sellerBidMonitoring = auction.get("sellerBidMonitoring") || "ALL_BIDS";
    const isRequestingUser = user && (user.id === sellerId);

    // Build bid query
    const bidQuery = new Parse.Query("EnhancedAuctionBid");
    bidQuery.equalTo("auctionId", auctionId);
    bidQuery.descending("bidAmount");
    bidQuery.limit(Math.min(limit, 100)); // Cap at 100 for performance

    // Apply seller monitoring filters
    if (!isRequestingUser) {
      switch (sellerBidMonitoring) {
        case "WINNING_BIDS_ONLY":
          bidQuery.equalTo("isWinning", true);
          break;
        case "PRIVATE_BIDDING":
          // Return only bid count and amounts, no bidder details
          bidQuery.select("bidAmount", "bidTime", "isWinning");
          break;
        case "SELLER_NOTIFICATIONS_ONLY":
          // Very limited public view
          bidQuery.limit(5);
          bidQuery.select("bidAmount", "bidTime");
          break;
      }
    }

    const bids = await bidQuery.find({ useMasterKey: true });

    // Transform results based on monitoring settings
    const transformedBids = bids.map(bid => {
      const bidData = {
        bidId: bid.id,
        auctionId: bid.get("auctionId"),
        bidAmount: bid.get("bidAmount"),
        bidTime: bid.get("bidTime")?.toISOString(),
        isWinning: bid.get("isWinning"),
        isProxyBid: bid.get("isProxyBid"),
        bidStatus: bid.get("bidStatus")
      };

      // Add sensitive data only for seller or in open monitoring
      if (isRequestingUser || sellerBidMonitoring === "ALL_BIDS") {
        bidData.bidderId = bid.get("bidderId");
        bidData.bidderName = bid.get("bidderName");
        bidData.bidderRating = bid.get("bidderRating");
        bidData.depositAmount = bid.get("depositAmount");
        bidData.depositStatus = bid.get("depositStatus");
        bidData.bidMessage = bid.get("bidMessage");
        bidData.previousBidCount = bid.get("previousBidCount");
        bidData.proxyMaxAmount = bid.get("proxyMaxAmount");
      } else if (sellerBidMonitoring === "PRIVATE_BIDDING") {
        bidData.bidderName = "Anonymous";
        bidData.bidderId = "anonymous";
      }

      return bidData;
    });

    // Calculate bid statistics
    const totalBids = bids.length;
    const minimumBidPrice = auction.get("minimumBidPrice") || 0;
    const bidsAboveMin = bids.filter(bid => bid.get("bidAmount") >= minimumBidPrice).length;
    const bidsBelowMin = totalBids - bidsAboveMin;
    const highestBid = bids.length > 0 ? bids[0].get("bidAmount") : 0;
    const averageBid = bids.length > 0 ? 
      bids.reduce((sum, bid) => sum + bid.get("bidAmount"), 0) / bids.length : 0;
    const uniqueBidders = new Set(bids.map(bid => bid.get("bidderId"))).size;

    return {
      bids: transformedBids,
      bidStatistics: {
        totalBids,
        bidsAboveMinimum: bidsAboveMin,
        bidsBelowMinimum: bidsBelowMin,
        highestBid,
        averageBid: Math.round(averageBid),
        uniqueBidders,
        minimumBidPrice
      },
      auctionStatus: auction.get("status"),
      sellerMonitoring: sellerBidMonitoring,
      timestamp: new Date().toISOString()
    };

  } catch (error) {
    console.error("Error fetching enhanced auction bids:", error);
    if (error instanceof Parse.Error) throw error;
    throw new Parse.Error(Parse.Error.INTERNAL_SERVER_ERROR, `Failed to fetch bids: ${error.message}`);
  }
});

// ================================= END ENHANCED AUCTION & BIDDING CLOUD FUNCTIONS =================================

// ============================= HELPER FUNCTIONS FOR AUCTION SYSTEM =============================

/**
 * Validates bid request with comprehensive checks
 */
async function validateBidRequest(auction, user, bidAmount) {
  // Check auction status
  if (auction.get("status") !== "ACTIVE") {
    throw new Parse.Error(Parse.Error.INVALID_REQUEST, "Auction is not active");
  }

  // Check if auction has ended
  if (new Date() >= auction.get("endTime")) {
    throw new Parse.Error(Parse.Error.INVALID_REQUEST, "Auction has ended");
  }

  // Check if user is the seller
  if (auction.get("sellerId") === user.id) {
    throw new Parse.Error(Parse.Error.INVALID_REQUEST, "Seller cannot bid on own auction");
  }

  // Check minimum bid price
  const minimumBidPrice = auction.get("minimumBidPrice") || 0;
  if (bidAmount < minimumBidPrice) {
    throw new Parse.Error(Parse.Error.INVALID_REQUEST, 
      `Bid amount must be at least ₹${minimumBidPrice}`);
  }

  // Check current bid
  const currentBid = auction.get("currentBid") || 0;
  const minimumIncrement = auction.get("minimumIncrement") || 1;
  if (bidAmount <= currentBid) {
    throw new Parse.Error(Parse.Error.INVALID_REQUEST, 
      `Bid must be higher than current bid of ₹${currentBid}`);
  }

  if (bidAmount < currentBid + minimumIncrement) {
    throw new Parse.Error(Parse.Error.INVALID_REQUEST, 
      `Bid must be at least ₹${currentBid + minimumIncrement}`);
  }
}

/**
 * Processes bidder deposit payment
 */
async function checkBidderDepositStatus(bidderId, auctionId, expectedDepositAmount) {
  // This function now assumes the deposit was handled by the client via backend APIs,
  // and a 'BidderDeposit' object was created/updated by the backend upon successful verification.
  // It checks if a valid, paid deposit exists for this bidder and auction.
  try {
    const depositQuery = new Parse.Query("BidderDeposit");
    depositQuery.equalTo("bidderId", bidderId);
    depositQuery.equalTo("auctionId", auctionId); // Important to scope deposit to the auction
    // Optionally, verify the amount if it's critical for this specific bid context
    // depositQuery.equalTo("amount", expectedDepositAmount);
    
    const deposit = await depositQuery.first({ useMasterKey: true });

    if (deposit) {
      console.log(`Deposit PAID for bidder ${bidderId}, auction ${auctionId}`);
      return "PAID"; // Deposit confirmed
    } else {
      console.warn(`No PAID deposit found for bidder ${bidderId}, auction ${auctionId}`);
      return "NOT_FOUND_OR_UNPAID"; // No paid deposit record found
    }
  } catch (error) {
    console.error("Error checking bidder deposit status:", error);
    throw new Parse.Error(Parse.Error.INTERNAL_SERVER_ERROR, "Failed to check deposit status.");
  }
}

/**
 * Gets bidder's platform rating
 */
async function getBidderRating(bidderId) {
  try {
    // Calculate based on completed transactions, reviews, etc.
    // For now, return a mock rating
    return 4.2 + (Math.random() * 0.8); // 4.2 to 5.0 range
  } catch (error) {
    return 4.0; // Default rating
  }
}

/**
 * Counts previous bids by user on auction
 */
async function getPreviousBidCount(auctionId, bidderId) {
  try {
    const query = new Parse.Query("EnhancedAuctionBid");
    query.equalTo("auctionId", auctionId);
    query.equalTo("bidderId", bidderId);
    return await query.count({ useMasterKey: true });
  } catch (error) {
    return 0;
  }
}

/**
 * Updates auction with new highest bid
 */
async function updateAuctionWithNewBid(auction, bidAmount, bidId) {
  auction.set("currentBid", bidAmount);
  auction.increment("bidCount");
  auction.set("lastBidId", bidId);
  auction.set("lastBidTime", new Date());
  await auction.save(null, { useMasterKey: true });
}

/**
 * Updates previous winning bids to outbid status
 */
async function updatePreviousWinningBids(auctionId, newWinningBidId) {
  const query = new Parse.Query("EnhancedAuctionBid");
  query.equalTo("auctionId", auctionId);
  query.equalTo("isWinning", true);
  query.notEqualTo("objectId", newWinningBidId);

  const previousWinningBids = await query.find({ useMasterKey: true });
  
  for (const bid of previousWinningBids) {
    bid.set("isWinning", false);
    bid.set("bidStatus", "OUTBID");
    await bid.save(null, { useMasterKey: true });
  }
}

// ============================= END HELPER FUNCTIONS =============================

/**
 * Ends an auction and handles winner selection
 * Called by EnhancedAuctionService.endAuction()
 */
Parse.Cloud.define("endEnhancedAuction", async (request) => {
  const user = request.user;
  const { auctionId } = request.params;

  if (!user) throw new Parse.Error(Parse.Error.UNAUTHORIZED, "Authentication required");
  if (!auctionId) throw new Parse.Error(Parse.Error.INVALID_PARAMETER, "Missing auctionId parameter");

  try {
    // Get auction
    const auctionQuery = new Parse.Query("EnhancedAuction");
    const auction = await auctionQuery.get(auctionId, { useMasterKey: true });

    // Verify authorization (seller or admin)
    if (auction.get("sellerId") !== user.id && user.get("role") !== "admin") {
      throw new Parse.Error(Parse.Error.UNAUTHORIZED, "Only seller or admin can end auction");
    }

    // Check if auction is already ended
    if (auction.get("status") === "ENDED" || auction.get("status") === "SETTLED") {
      throw new Parse.Error(Parse.Error.INVALID_REQUEST, "Auction already ended");
    }

    // Get winning bid
    const winningBidQuery = new Parse.Query("EnhancedAuctionBid");
    winningBidQuery.equalTo("auctionId", auctionId);
    winningBidQuery.equalTo("isWinning", true);
    winningBidQuery.descending("bidAmount");

    const winningBids = await winningBidQuery.find({ useMasterKey: true });
    
    if (winningBids.length === 0) {
      // No bids - end auction without winner
      auction.set("status", "ENDED_NO_BIDS");
      await auction.save(null, { useMasterKey: true });
      
      return {
        auctionId: auctionId,
        status: "ENDED_NO_BIDS",
        winner: null,
        message: "Auction ended with no bids"
      };
    }

    const winningBid = winningBids[0];
    
    // Check reserve price if set
    const reservePrice = auction.get("reservePrice") || 0;
    if (reservePrice > 0 && winningBid.get("bidAmount") < reservePrice) {
      auction.set("status", "ENDED_RESERVE_NOT_MET");
      await auction.save(null, { useMasterKey: true });
      
      return {
        auctionId: auctionId,
        status: "ENDED_RESERVE_NOT_MET",
        highestBid: winningBid.get("bidAmount"),
        reservePrice: reservePrice,
        message: "Auction ended - reserve price not met"
      };
    }

    // Create winner record
    const winner = new Parse.Object("AuctionWinner");
    winner.set("auctionId", auctionId);
    winner.set("winnerId", winningBid.get("bidderId"));
    winner.set("winnerName", winningBid.get("bidderName"));
    winner.set("winningBid", winningBid.get("bidAmount"));
    winner.set("paymentDeadline", new Date(Date.now() + 10 * 60 * 1000)); // 10 minutes
    winner.set("paymentStatus", "PENDING");

    await winner.save(null, { useMasterKey: true });

    // Update auction status
    auction.set("status", "ENDED");
    auction.set("winnerId", winningBid.get("bidderId"));
    auction.set("winningBid", winningBid.get("bidAmount"));
    await auction.save(null, { useMasterKey: true });

    return {
      auctionId: auctionId,
      status: "ENDED",
      winner: {
        winnerId: winner.get("winnerId"),
        winnerName: winner.get("winnerName"),
        winningBid: winner.get("winningBid"),
        paymentDeadline: winner.get("paymentDeadline").toISOString()
      },
      message: "Auction ended successfully"
    };

  } catch (error) {
    console.error("Error ending enhanced auction:", error);
    if (error instanceof Parse.Error) throw error;
    throw new Parse.Error(Parse.Error.INTERNAL_SERVER_ERROR, `Failed to end auction: ${error.message}`);
  }
});

// --------------------------------- ADMIN DASHBOARD METRICS ---------------------------------
Parse.Cloud.define("getDashboardMetrics", async (request) => {
  const todayStart = new Date();
  todayStart.setHours(0,0,0,0);
  const sevenDaysAgo = new Date(Date.now() - 7*24*60*60*1000);

  try {
    // 1. DAILY ACTIVE USERS – users whose updatedAt within today OR who have a Session today
    const userQuery = new Parse.Query("_User");
    userQuery.greaterThanOrEqualTo("updatedAt", todayStart);
    const dau = await userQuery.count({ useMasterKey: true });

    // 2. NEW LISTINGS today
    const listingTodayQ = new Parse.Query("Listing");
    listingTodayQ.greaterThanOrEqualTo("createdAt", todayStart);
    const newListingsToday = await listingTodayQ.count({ useMasterKey: true });

    // 3. SALES / TRANSACTIONS volume today – count Orders whose createdAt today & status == COMPLETED
    const orderTodayQ = new Parse.Query("Order");
    orderTodayQ.greaterThanOrEqualTo("createdAt", todayStart);
    orderTodayQ.equalTo("status", "COMPLETED");
    const salesToday = await orderTodayQ.count({ useMasterKey: true });

    // Sum of order amounts
    orderTodayQ.select("totalAmount");
    const orderObjs = await orderTodayQ.find({ useMasterKey: true });
    const salesAmount = orderObjs.reduce((sum, o) => sum + (o.get("totalAmount") || 0), 0);

    // 4. GROWTH – users in last 7 days vs previous 7 days
    const usersLast7Q = new Parse.Query("_User");
    usersLast7Q.greaterThanOrEqualTo("createdAt", sevenDaysAgo);
    const usersLast7 = await usersLast7Q.count({ useMasterKey: true });

    const usersPrev7Q = new Parse.Query("_User");
    usersPrev7Q.lessThan("createdAt", sevenDaysAgo);
    usersPrev7Q.greaterThanOrEqualTo("createdAt", new Date(sevenDaysAgo.getTime()-7*24*60*60*1000));
    const usersPrev7 = await usersPrev7Q.count({ useMasterKey: true });

    const userGrowthPct = usersPrev7 === 0 ? 100 : Math.round(((usersLast7 - usersPrev7) / usersPrev7) * 100);

    // 5. Top regions – aggregate Listings by region today
    const regionsAgg = {};
    const regionListingsQ = new Parse.Query("Listing");
    regionListingsQ.greaterThanOrEqualTo("createdAt", todayStart);
    regionListingsQ.exists("region");
    regionListingsQ.select("region");
    regionListingsQ.limit(1000);
    const regionResults = await regionListingsQ.find({ useMasterKey: true });
    regionResults.forEach(l => {
      const r = l.get("region") || "Unknown";
      regionsAgg[r] = (regionsAgg[r] || 0) + 1;
    });
    // top 3 regions
    const topRegions = Object.entries(regionsAgg)
      .sort((a,b)=>b[1]-a[1])
      .slice(0,3)
      .map(([region,count])=>({ region, listingsToday: count }));

    return {
      dau,
      newListingsToday,
      salesToday,
      salesAmount,
      userGrowthPct,
      topRegions,
      generatedAt: new Date()
    };
  } catch (e) {
    console.error("getDashboardMetrics error", e);
    throw new Parse.Error(Parse.Error.INTERNAL_SERVER_ERROR, "Dashboard metrics failed");
  }
});
// ----------------------------- END ADMIN DASHBOARD ---------------------------

// ================================= TOKEN MANAGEMENT CLOUD FUNCTIONS =================================

/**
 * Deducts a specified number of tokens from the current user's balance.
 * Requires user to be authenticated.
 * @param {Object} request - The Parse Cloud Function request object.
 * @param {Object} request.params - Parameters.
 * @param {number} request.params.count - Number of tokens to deduct. Must be positive.
 * @returns {Promise<Object>} Object with success status and newBalance.
 * @throws {Parse.Error} If user not authenticated, count invalid, or insufficient tokens.
 */
Parse.Cloud.define("deductUserTokens", async (request) => {
  const user = request.user;
  if (!user) {
    throw new Parse.Error(Parse.Error.SESSION_MISSING, "User must be authenticated to deduct tokens.");
  }

  const count = request.params.count;
  if (typeof count !== 'number' || count <= 0) {
    throw new Parse.Error(Parse.Error.INVALID_PARAMETER, "Invalid token count specified. Must be a positive number.");
  }

  try {
    await user.fetch({ useMasterKey: true }); // Ensure latest user data, esp. tokenBalance
    const currentBalance = user.get("tokenBalance") || 0;

    if (currentBalance < count) {
      throw new Parse.Error(Parse.Error.VALIDATION_ERROR, `Insufficient tokens. Current balance: ${currentBalance}, trying to deduct: ${count}`);
    }

    user.increment("tokenBalance", -count); // Atomically decrement
    await user.save(null, { useMasterKey: true }); // useMasterKey to save User object fields

    return { success: true, newBalance: user.get("tokenBalance") };
  } catch (error) {
    console.error(`Error in deductUserTokens for user ${user.id}, count ${count}:`, error);
    if (error instanceof Parse.Error) throw error; // Re-throw Parse errors
    throw new Parse.Error(Parse.Error.INTERNAL_SERVER_ERROR, "Failed to deduct tokens due to a server error.");
  }
});

/**
 * Adds a specified number of tokens to the current user's balance.
 * Requires user to be authenticated.
 * @param {Object} request - The Parse Cloud Function request object.
 * @param {Object} request.params - Parameters.
 * @param {number} request.params.count - Number of tokens to add. Must be positive.
 * @param {string} [request.params.source] - Optional source/reason for adding tokens (e.g., "purchase_pack_A").
 * @returns {Promise<Object>} Object with success status and newBalance.
 * @throws {Parse.Error} If user not authenticated or count invalid.
 */
Parse.Cloud.define("addUserTokens", async (request) => {
  const user = request.user;
  if (!user) {
    throw new Parse.Error(Parse.Error.SESSION_MISSING, "User must be authenticated to add tokens.");
  }

  const count = request.params.count;
  const source = request.params.source || "unknown";

  if (typeof count !== 'number' || count <= 0) {
    throw new Parse.Error(Parse.Error.INVALID_PARAMETER, "Invalid token count specified. Must be a positive number.");
  }

  try {
    await user.fetch({ useMasterKey: true }); // Ensure latest user data
    user.increment("tokenBalance", count); // Atomically increment
    await user.save(null, { useMasterKey: true });

    // Optional: Log this transaction in a TokenLedger class for auditing
    const TokenLedger = Parse.Object.extend("TokenLedger");
    const ledgerEntry = new TokenLedger();
    ledgerEntry.set("userId", user.id);
    ledgerEntry.set("username", user.get("username"));
    ledgerEntry.set("changeAmount", count);
    ledgerEntry.set("newBalance", user.get("tokenBalance"));
    ledgerEntry.set("type", "credit");
    ledgerEntry.set("source", source);
    ledgerEntry.set("notes", `Added ${count} tokens from source: ${source}`);
    await ledgerEntry.save(null, { useMasterKey: true }); // Log with master key

    return { success: true, newBalance: user.get("tokenBalance") };
  } catch (error) {
    console.error(`Error in addUserTokens for user ${user.id}, count ${count}:`, error);
    if (error instanceof Parse.Error) throw error; // Re-throw Parse errors
    throw new Parse.Error(Parse.Error.INTERNAL_SERVER_ERROR, "Failed to add tokens due to a server error.");
  }
});

// ================================= END TOKEN MANAGEMENT CLOUD FUNCTIONS =================================


// --------------------------------- ACTIVITY-BASED VERIFICATION ---------------------------------
/**
 * Returns activity status for farmers: firstListingAt, total listings, last 30-day listings, eligibility flag
 */
Parse.Cloud.define("getActivityStatus", async (request) => {
  const thirtyDaysAgo = new Date(Date.now() - 30 * 24 * 60 * 60 * 1000);
  // Query farmer users (assuming role field)
  const userQuery = new Parse.Query(Parse.User);
  userQuery.equalTo('role', 'farmer');
  userQuery.limit(1000);
  const farmers = await userQuery.find({ useMasterKey: true });
  const Listing = Parse.Object.extend('Listing');
  const results = [];
  for (const farmer of farmers) {
    const userId = farmer.id;
    // total listings
    const totalQ = new Parse.Query(Listing);
    totalQ.equalTo('owner', farmer);
    const totalCount = await totalQ.count({ useMasterKey: true });
    // last 30 days listings
    const recentQ = new Parse.Query(Listing);
    recentQ.equalTo('owner', farmer);
    recentQ.greaterThanOrEqualTo('createdAt', thirtyDaysAgo);
    const recentCount = await recentQ.count({ useMasterKey: true });
    // first listing date (min createdAt)
    const firstQ = new Parse.Query(Listing);
    firstQ.equalTo('owner', farmer);
    firstQ.ascending('createdAt');
    firstQ.limit(1);
    const firstList = await firstQ.find({ useMasterKey: true });
    const firstDate = firstList.length ? firstList[0].get('createdAt') : null;
    // eligibility: >=3 in last 30 days and first listing at least 30 days ago
    const eligible = firstDate && firstDate <= thirtyDaysAgo && recentCount >= 3;
    results.push({
      userId,
      username: farmer.get('username'),
      firstListingAt: firstDate,
      totalListings: totalCount,
      last30DayListings: recentCount,
      isActivityVerified: farmer.get('isActivityVerified') || false,
      eligible
    });
  }
  return results;
});

/**
 * Approves activity-based verification for a farmer by setting isActivityVerified flag
 */
Parse.Cloud.define("approveActivityVerification", async (request) => {
  const { userId } = request.params;
  if (!request.user || !request.user.get('role') === 'admin') {
    throw new Parse.Error(Parse.Error.PERMISSION_DENIED, 'Only admins can approve verification');
  }
  const user = await new Parse.Query(Parse.User).get(userId, { useMasterKey: true });
  user.set('isActivityVerified', true);
  await user.save(null, { useMasterKey: true });
  return { success: true, userId };
});
// --------------------------------- END ACTIVITY-BASED VERIFICATION ---------------------------------

// --------------------------------------------------------------------------
// Auction Bidding Cloud Function
// --------------------------------------------------------------------------

/**
 * Atomically submits a bid for an auction, ensuring data consistency.
 * This function performs sequential server-side operations to reduce race conditions
 * and validate bids securely.
 *
 * @param {string} auctionId - The ID of the auction listing.
 * @param {number} bidAmount - The amount of the bid.
 * @param {number} [depositAmount] - Optional deposit amount.
 * @param {string} [paymentId] - Optional payment ID for the deposit.
 */
Parse.Cloud.define("submitAuctionBid", async (request) => {
  const { auctionId, bidAmount, depositAmount, paymentId } = request.params;
  const user = request.user;

  if (!user) {
    throw new Parse.Error(Parse.Error.SESSION_MISSING, "You must be logged in to bid.");
  }

  if (!auctionId || !bidAmount || bidAmount <= 0) {
    throw new Parse.Error(Parse.Error.INVALID_PARAMETER, "Missing or invalid auctionId or bidAmount.");
  }

  try {
    const AuctionListing = Parse.Object.extend("AuctionListing");
    const auctionQuery = new Parse.Query(AuctionListing);
    const auction = await auctionQuery.get(auctionId, { useMasterKey: true });

    // 1. Validate Auction and Bid State
    if (auction.get("status") !== "ACTIVE") {
      throw new Parse.Error(142, `Auction is not active. Current status: ${auction.get("status")}`);
    }

    if (new Date() >= auction.get("endTime")) {
      throw new Parse.Error(143, "This auction has already ended.");
    }

    const currentBid = auction.get("currentBid") || 0;
    const minimumIncrement = auction.get("minimumIncrement") || 1;
    if (bidAmount < currentBid + minimumIncrement) {
      throw new Parse.Error(144, `Your bid of ${bidAmount} is not high enough. Minimum next bid is ${currentBid + minimumIncrement}.`);
    }
    
    if (auction.get("seller") && auction.get("seller").id === user.id) {
      throw new Parse.Error(145, "Sellers cannot bid on their own auctions.");
    }

    // 2. Find and update the current winning bid to not winning
    const Bid = Parse.Object.extend("Bid");
    const bidQuery = new Parse.Query(Bid);
    bidQuery.equalTo("auction", auction);
    bidQuery.equalTo("isWinning", true);
    const currentWinningBid = await bidQuery.first({ useMasterKey: true });
    
    if (currentWinningBid) {
      if (currentWinningBid.get("bidder").id === user.id) {
          throw new Parse.Error(146, "You are already the highest bidder.");
      }
      currentWinningBid.set("isWinning", false);
      await currentWinningBid.save(null, { useMasterKey: true });
    }

    // 3. Create the new Bid object
    const newBid = new Bid();
    newBid.set("auction", auction);
    newBid.set("bidder", user);
    newBid.set("bidAmount", bidAmount);
    newBid.set("isWinning", true);

    if (depositAmount && depositAmount > 0 && paymentId) {
      newBid.set("depositAmount", depositAmount);
      newBid.set("depositStatus", "PAID");
      newBid.set("paymentId", paymentId);
    }
    
    // 4. Update auction and save new bid
    await newBid.save(null, { useMasterKey: true });

    auction.set("currentBid", bidAmount);
    auction.increment("bidCount");
    await auction.save(null, { useMasterKey: true });

    return {
      success: true,
      message: "Bid submitted successfully."
    };

  } catch (error) {
    console.error(`Bid submission failed for auction ${auctionId}: ${error.message}`);
    throw error; // Re-throw the error for the client
  }
});

<<<<<<< HEAD
// ----------------------------------- UPDATE AUCTION CURRENT BID FUNCTION -----------------------------------
/**
 * Updates the current bid amount for an auction
 * Called by auction system to update current highest bid
 */
Parse.Cloud.define("updateAuctionCurrentBid", async (request) => {
  const { auctionId, newBidAmount } = request.params;
  
  if (!auctionId || !newBidAmount || newBidAmount <= 0) {
    throw new Parse.Error(Parse.Error.INVALID_PARAMETER, "Missing or invalid auctionId or newBidAmount");
  }
  
  try {
    // Update both AuctionListing and EnhancedAuction based on which exists
    let updated = false;
    
    // Try to update AuctionListing first
    try {
      const AuctionListing = Parse.Object.extend("AuctionListing");
      const auctionQuery = new Parse.Query(AuctionListing);
      const auction = await auctionQuery.get(auctionId, { useMasterKey: true });
      
      auction.set("currentBid", newBidAmount);
      auction.set("lastBidTime", new Date());
      await auction.save(null, { useMasterKey: true });
      updated = true;
      
    } catch (listingError) {
      // If AuctionListing doesn't exist, try EnhancedAuction
      try {
        const EnhancedAuction = Parse.Object.extend("EnhancedAuction");
        const auctionQuery = new Parse.Query(EnhancedAuction);
        const auction = await auctionQuery.get(auctionId, { useMasterKey: true });
        
        auction.set("currentBid", newBidAmount);
        auction.set("lastBidTime", new Date());
        await auction.save(null, { useMasterKey: true });
        updated = true;
        
      } catch (enhancedError) {
        console.error("Could not find auction in either AuctionListing or EnhancedAuction:", enhancedError);
      }
    }
    
    if (!updated) {
      throw new Parse.Error(Parse.Error.OBJECT_NOT_FOUND, "Auction not found");
    }
    
    return {
      success: true,
      auctionId: auctionId,
      newBidAmount: newBidAmount,
      updatedAt: new Date().toISOString()
    };
    
  } catch (error) {
    console.error("Error updating auction current bid:", error);
    if (error instanceof Parse.Error) throw error;
    throw new Parse.Error(Parse.Error.INTERNAL_SERVER_ERROR, `Failed to update auction: ${error.message}`);
  }
});
=======
>>>>>>> 53fe19c5
// Add a beforeSave trigger to ensure data consistency on the AuctionListing
Parse.Cloud.beforeSave("AuctionListing", async (request) => {
  const auction = request.object;

  // Ensure bidCount is never negative
  if (auction.get("bidCount") < 0) {
    auction.set("bidCount", 0);
  }

  // If the auction is ending, set its status to COMPLETED
  const endTime = auction.get("endTime");
  if (endTime && new Date() > endTime && auction.get("status") === "ACTIVE") {
    auction.set("status", "COMPLETED");
  }
});<|MERGE_RESOLUTION|>--- conflicted
+++ resolved
@@ -853,7 +853,7 @@
   existingWinnerQuery.equalTo("auctionId", auction.id);
   existingWinnerQuery.equalTo("winnerId", highestBid.get("bidderId"));
   winner = await existingWinnerQuery.first({ useMasterKey: true });
-
+  
   if (!winner) {
     winner = new Parse.Object("AuctionWinner");
     winner.set("auctionId", auction.id);
@@ -930,7 +930,7 @@
         refundRecord.set("amount", deposit.get("amount"));
         refundRecord.set("reason", "AUCTION_LOST_OR_NOT_WINNER");
         refundRecord.set("status", "PROCESSED"); // Assuming refund is processed immediately
-        await refundRecord.save(null, { useMasterKey: true }); // Log with master key
+        await refundRecord.save(null, { useMasterKey: true });
 
         // Update the original deposit status
         deposit.set("status", "REFUNDED");
@@ -1454,6 +1454,7 @@
     const depositQuery = new Parse.Query("BidderDeposit");
     depositQuery.equalTo("bidderId", bidderId);
     depositQuery.equalTo("auctionId", auctionId); // Important to scope deposit to the auction
+    depositQuery.equalTo("status", "PAID");
     // Optionally, verify the amount if it's critical for this specific bid context
     // depositQuery.equalTo("amount", expectedDepositAmount);
     
@@ -1855,180 +1856,4 @@
   await user.save(null, { useMasterKey: true });
   return { success: true, userId };
 });
-// --------------------------------- END ACTIVITY-BASED VERIFICATION ---------------------------------
-
-// --------------------------------------------------------------------------
-// Auction Bidding Cloud Function
-// --------------------------------------------------------------------------
-
-/**
- * Atomically submits a bid for an auction, ensuring data consistency.
- * This function performs sequential server-side operations to reduce race conditions
- * and validate bids securely.
- *
- * @param {string} auctionId - The ID of the auction listing.
- * @param {number} bidAmount - The amount of the bid.
- * @param {number} [depositAmount] - Optional deposit amount.
- * @param {string} [paymentId] - Optional payment ID for the deposit.
- */
-Parse.Cloud.define("submitAuctionBid", async (request) => {
-  const { auctionId, bidAmount, depositAmount, paymentId } = request.params;
-  const user = request.user;
-
-  if (!user) {
-    throw new Parse.Error(Parse.Error.SESSION_MISSING, "You must be logged in to bid.");
-  }
-
-  if (!auctionId || !bidAmount || bidAmount <= 0) {
-    throw new Parse.Error(Parse.Error.INVALID_PARAMETER, "Missing or invalid auctionId or bidAmount.");
-  }
-
-  try {
-    const AuctionListing = Parse.Object.extend("AuctionListing");
-    const auctionQuery = new Parse.Query(AuctionListing);
-    const auction = await auctionQuery.get(auctionId, { useMasterKey: true });
-
-    // 1. Validate Auction and Bid State
-    if (auction.get("status") !== "ACTIVE") {
-      throw new Parse.Error(142, `Auction is not active. Current status: ${auction.get("status")}`);
-    }
-
-    if (new Date() >= auction.get("endTime")) {
-      throw new Parse.Error(143, "This auction has already ended.");
-    }
-
-    const currentBid = auction.get("currentBid") || 0;
-    const minimumIncrement = auction.get("minimumIncrement") || 1;
-    if (bidAmount < currentBid + minimumIncrement) {
-      throw new Parse.Error(144, `Your bid of ${bidAmount} is not high enough. Minimum next bid is ${currentBid + minimumIncrement}.`);
-    }
-    
-    if (auction.get("seller") && auction.get("seller").id === user.id) {
-      throw new Parse.Error(145, "Sellers cannot bid on their own auctions.");
-    }
-
-    // 2. Find and update the current winning bid to not winning
-    const Bid = Parse.Object.extend("Bid");
-    const bidQuery = new Parse.Query(Bid);
-    bidQuery.equalTo("auction", auction);
-    bidQuery.equalTo("isWinning", true);
-    const currentWinningBid = await bidQuery.first({ useMasterKey: true });
-    
-    if (currentWinningBid) {
-      if (currentWinningBid.get("bidder").id === user.id) {
-          throw new Parse.Error(146, "You are already the highest bidder.");
-      }
-      currentWinningBid.set("isWinning", false);
-      await currentWinningBid.save(null, { useMasterKey: true });
-    }
-
-    // 3. Create the new Bid object
-    const newBid = new Bid();
-    newBid.set("auction", auction);
-    newBid.set("bidder", user);
-    newBid.set("bidAmount", bidAmount);
-    newBid.set("isWinning", true);
-
-    if (depositAmount && depositAmount > 0 && paymentId) {
-      newBid.set("depositAmount", depositAmount);
-      newBid.set("depositStatus", "PAID");
-      newBid.set("paymentId", paymentId);
-    }
-    
-    // 4. Update auction and save new bid
-    await newBid.save(null, { useMasterKey: true });
-
-    auction.set("currentBid", bidAmount);
-    auction.increment("bidCount");
-    await auction.save(null, { useMasterKey: true });
-
-    return {
-      success: true,
-      message: "Bid submitted successfully."
-    };
-
-  } catch (error) {
-    console.error(`Bid submission failed for auction ${auctionId}: ${error.message}`);
-    throw error; // Re-throw the error for the client
-  }
-});
-
-<<<<<<< HEAD
-// ----------------------------------- UPDATE AUCTION CURRENT BID FUNCTION -----------------------------------
-/**
- * Updates the current bid amount for an auction
- * Called by auction system to update current highest bid
- */
-Parse.Cloud.define("updateAuctionCurrentBid", async (request) => {
-  const { auctionId, newBidAmount } = request.params;
-  
-  if (!auctionId || !newBidAmount || newBidAmount <= 0) {
-    throw new Parse.Error(Parse.Error.INVALID_PARAMETER, "Missing or invalid auctionId or newBidAmount");
-  }
-  
-  try {
-    // Update both AuctionListing and EnhancedAuction based on which exists
-    let updated = false;
-    
-    // Try to update AuctionListing first
-    try {
-      const AuctionListing = Parse.Object.extend("AuctionListing");
-      const auctionQuery = new Parse.Query(AuctionListing);
-      const auction = await auctionQuery.get(auctionId, { useMasterKey: true });
-      
-      auction.set("currentBid", newBidAmount);
-      auction.set("lastBidTime", new Date());
-      await auction.save(null, { useMasterKey: true });
-      updated = true;
-      
-    } catch (listingError) {
-      // If AuctionListing doesn't exist, try EnhancedAuction
-      try {
-        const EnhancedAuction = Parse.Object.extend("EnhancedAuction");
-        const auctionQuery = new Parse.Query(EnhancedAuction);
-        const auction = await auctionQuery.get(auctionId, { useMasterKey: true });
-        
-        auction.set("currentBid", newBidAmount);
-        auction.set("lastBidTime", new Date());
-        await auction.save(null, { useMasterKey: true });
-        updated = true;
-        
-      } catch (enhancedError) {
-        console.error("Could not find auction in either AuctionListing or EnhancedAuction:", enhancedError);
-      }
-    }
-    
-    if (!updated) {
-      throw new Parse.Error(Parse.Error.OBJECT_NOT_FOUND, "Auction not found");
-    }
-    
-    return {
-      success: true,
-      auctionId: auctionId,
-      newBidAmount: newBidAmount,
-      updatedAt: new Date().toISOString()
-    };
-    
-  } catch (error) {
-    console.error("Error updating auction current bid:", error);
-    if (error instanceof Parse.Error) throw error;
-    throw new Parse.Error(Parse.Error.INTERNAL_SERVER_ERROR, `Failed to update auction: ${error.message}`);
-  }
-});
-=======
->>>>>>> 53fe19c5
-// Add a beforeSave trigger to ensure data consistency on the AuctionListing
-Parse.Cloud.beforeSave("AuctionListing", async (request) => {
-  const auction = request.object;
-
-  // Ensure bidCount is never negative
-  if (auction.get("bidCount") < 0) {
-    auction.set("bidCount", 0);
-  }
-
-  // If the auction is ending, set its status to COMPLETED
-  const endTime = auction.get("endTime");
-  if (endTime && new Date() > endTime && auction.get("status") === "ACTIVE") {
-    auction.set("status", "COMPLETED");
-  }
-});+// --------------------------------- END ACTIVITY-BASED VERIFICATION ---------------------------------