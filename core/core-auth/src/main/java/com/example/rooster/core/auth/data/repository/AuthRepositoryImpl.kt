--- conflicted
+++ resolved
@@ -93,7 +93,7 @@
 
     override suspend fun resetPassword(email: String): Result<Unit> {
         return try {
-<<<<<<< HEAD
+ feat/login-screen-v1
             // TODO: Implement with Firebase Authentication:
             // firebaseAuth.sendPasswordResetEmail(email).await()
             // This call typically succeeds even if the email doesn't exist to prevent account enumeration.
@@ -106,10 +106,10 @@
                 throw RuntimeException("Mock simulated failure: User not found or invalid email for password reset.")
             }
             Result.success(Unit) // Mock success
-=======
+
             // TODO: firebaseAuth.sendPasswordResetEmail(email).await()
             Result.success(Unit)
->>>>>>> 24209dfa
+ main
         } catch (e: Exception) {
             // TODO: Map Firebase exceptions (e.g., FirebaseAuthInvalidUserException, FirebaseAuthInvalidCredentialsException)
             // to more domain-specific errors if needed, though often a generic failure is sufficient for reset password.
